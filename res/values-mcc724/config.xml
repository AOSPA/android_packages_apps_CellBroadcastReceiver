--- conflicted
+++ resolved
@@ -19,9 +19,6 @@
         <!-- Channel 50 for area update info is required by Brazilian government -->
         <item>0x032:type=area, emergency=false</item>
     </string-array>
-<<<<<<< HEAD
-=======
     <!-- Show area update info settings in CellBroadcastReceiver and information in SIM status in Settings app -->
->>>>>>> f9e192f6
     <bool name="config_showAreaUpdateInfoSettings">true</bool>
 </resources>