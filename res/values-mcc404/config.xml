--- conflicted
+++ resolved
@@ -19,9 +19,6 @@
         <!-- Channel 60 for area update info is required by Indian government -->
         <item>0x03C:type=area, emergency=false</item>
     </string-array>
-<<<<<<< HEAD
-=======
     <!-- Show area update info settings in CellBroadcastReceiver and information in SIM status in Settings app -->
->>>>>>> f9e192f6
     <bool name="config_showAreaUpdateInfoSettings">true</bool>
 </resources>