<?xml version="1.0" encoding="UTF-8"?>
<!--  Copyright (C) 2011 The Android Open Source Project

     Licensed under the Apache License, Version 2.0 (the "License");
     you may not use this file except in compliance with the License.
     You may obtain a copy of the License at

          http://www.apache.org/licenses/LICENSE-2.0

     Unless required by applicable law or agreed to in writing, software
     distributed under the License is distributed on an "AS IS" BASIS,
     WITHOUT WARRANTIES OR CONDITIONS OF ANY KIND, either express or implied.
     See the License for the specific language governing permissions and
     limitations under the License.
 -->

<resources xmlns:android="http://schemas.android.com/apk/res/android"
    xmlns:xliff="urn:oasis:names:tc:xliff:document:1.2">
    <string name="app_label" msgid="7559008249836700599">"सेल प्रसारण"</string>
    <string name="sms_cb_settings" msgid="3795852619005211509">"आपातकालीन सूचनाएं"</string>
    <string name="cell_broadcast_settings_not_available" msgid="2612364350745967915">"सेल प्रसारण सेटिंग इस उपयोगकर्ता के लिए उपलब्ध नहीं हैं"</string>
    <string name="button_dismiss" msgid="1234221657930516287">"ठीक है"</string>
<<<<<<< HEAD
    <string name="no_cell_broadcasts" msgid="5409324337492758562">"आपके क्षेत्र में कोई सक्रिय अलर्ट नहीं है. आप सेटिंग मेनू विकल्‍प का उपयोग करके अलर्ट सेटिंग बदल सकते हैं."</string>
    <string name="menu_preferences" msgid="3596514894131599202">"सेटिंग"</string>
    <string name="menu_delete_all" msgid="3940997343921149800">"प्रसारण हटाएं"</string>
=======
    <string name="no_cell_broadcasts" msgid="5409324337492758562">"आपके इलाके में कोई सक्रिय अलर्ट नहीं है. आप सेटिंग मेन्यू विकल्‍प का इस्तेमाल करके अलर्ट सेटिंग बदल सकते हैं."</string>
    <string name="menu_delete_all" msgid="3940997343921149800">"प्रसारण मिटाएं"</string>
>>>>>>> b2340a8c
    <string name="message_options" msgid="3178489901903589574">"संदेश विकल्‍प"</string>
    <string name="menu_view_details" msgid="1040989019045280975">"विवरण देखें"</string>
    <string name="menu_delete" msgid="128380070910799366">"प्रसारण हटाएं"</string>
    <string name="view_details_title" msgid="1780427629491781473">"अलर्ट विवरण"</string>
    <string name="confirm_delete_broadcast" msgid="2540199303730232322">"यह प्रसारण हटाएं?"</string>
    <string name="confirm_delete_all_broadcasts" msgid="2924444089047280871">"प्राप्त हुए सभी प्रसारण संदेश हटाएं?"</string>
    <string name="button_delete" msgid="4672451757925194350">"हटाएं"</string>
    <string name="button_cancel" msgid="7479958360523246140">"अभी नहीं"</string>
    <string name="etws_earthquake_warning" msgid="6428741104423152511">"भूकंप चेतावनी"</string>
    <string name="etws_tsunami_warning" msgid="6173964105145900312">"सुनामी चेतावनी"</string>
    <string name="etws_earthquake_and_tsunami_warning" msgid="662449983177407681">"भूकंप और सुनामी चेतावनी"</string>
    <string name="etws_test_message" msgid="8447820262584381894">"ETWS परीक्षण संदेश"</string>
    <string name="etws_other_emergency_type" msgid="5233080551309721499">"आपातकालीन चेतावनी"</string>
    <string name="cmas_presidential_level_alert" msgid="1209234030582361001">"अध्‍यक्षीय अलर्ट"</string>
    <string name="cmas_extreme_alert" msgid="2588720613319969289">"आपातकालीन अलर्ट: गंभीरतम"</string>
    <string name="cmas_severe_alert" msgid="4135809475315826913">"आपातकालीन अलर्ट: गंभीर"</string>
    <string name="cmas_amber_alert" msgid="6154867710264778887">"बच्चे का अपहरण (Amber अलर्ट)"</string>
    <string name="cmas_required_monthly_test" msgid="6464047268150108932">"आपातकालीन अलर्ट मासिक परीक्षण"</string>
    <string name="cmas_exercise_alert" msgid="2892255514938370321">"आपातकालीन अलर्ट (अभ्‍यास)"</string>
    <string name="cmas_operator_defined_alert" msgid="8755372450810011476">"आपातकालीन अलर्ट (ऑपरेटर)"</string>
    <string name="pws_other_message_identifiers" msgid="1813329661891149820">"आपातकालीन अलर्ट"</string>
    <string name="cb_other_message_identifiers" msgid="5790068194529377210">"प्रसारण संदेश"</string>
    <string name="emergency_alerts_title" msgid="6605036374197485429">"सूचनाएं"</string>
    <string name="notification_channel_broadcast_messages" msgid="880704362482824524">"प्रसारण संदेश"</string>
    <string name="enable_emergency_alerts_title" msgid="2103482403462548059">"सूचनाओं को अनुमति दें"</string>
    <string name="enable_emergency_alerts_summary" msgid="8171013771243907245">"आपातकालीन नोटिफ़िकेशन पाएं"</string>
    <string name="alert_reminder_interval_title" msgid="7466642011937564868">"सूचना रिमाइंडर की ध्वनि"</string>
    <string name="enable_alert_speech_title" msgid="8052104771053526941">"अलर्ट संदेश बोलें"</string>
    <string name="enable_alert_speech_summary" msgid="356086178962268831">"आपातकालीन अलर्ट संदेश बोलने के लिए लेख-से-बोली का उपयोग करें"</string>
    <string name="emergency_alert_history_title" msgid="8310173569237268431">"आपातकालीन चेतावनी का इतिहास"</string>
    <string name="alert_preferences_title" msgid="6001469026393248468">"सूचना प्राथमिकताएं"</string>
    <string name="enable_etws_test_alerts_title" msgid="3593533226735441539">"ETWS परीक्षण प्रसारण"</string>
    <string name="enable_etws_test_alerts_summary" msgid="8746155402612927306">"भूकंप सुनामी चेतावनी सिस्‍टम के लिए परीक्षण प्रसारण"</string>
    <string name="enable_cmas_extreme_threat_alerts_title" msgid="5416260219062637770">"अत्यधिक खतरे"</string>
    <string name="enable_cmas_extreme_threat_alerts_summary" msgid="5832146246627518123">"जान और माल से जुड़े अत्यधिक खतरे"</string>
    <string name="enable_cmas_severe_threat_alerts_title" msgid="1066172973703410042">"गंभीर खतरे"</string>
    <string name="enable_cmas_severe_threat_alerts_summary" msgid="5292443310309039223">"जान और माल से जुड़े गंभीर खतरे"</string>
    <string name="enable_cmas_amber_alerts_title" msgid="1475030503498979651">"AMBER सूचनाएं"</string>
    <string name="enable_cmas_amber_alerts_summary" msgid="4495233280416889667">"बच्‍चे के अपहरण का आपातकालीन बुलेटिन"</string>
    <string name="enable_cmas_test_alerts_title" msgid="9000272842269750162">"CMAS परीक्षण प्रसारण"</string>
    <string name="enable_cmas_test_alerts_summary" msgid="2694842049601559724">"व्यावसायिक मोबाइल सूचना सिस्‍टम के लिए परीक्षण प्रसारण"</string>
    <string name="enable_alert_vibrate_title" msgid="982817538757982090">"कंपन"</string>
    <string name="use_full_volume_title" msgid="8581439612945182255">"पूरे वॉल्यूम का उपयोग करें"</string>
    <string name="use_full_volume_summary" msgid="3560764277281704697">"अन्य वॉल्यूम और परेशान न करें प्राथमिकताओं को अनदेखा करें"</string>
    <string name="enable_area_update_info_alerts_title" msgid="3442042268424617226">"क्षेत्र अपडेट प्रसारण"</string>
    <string name="enable_area_update_info_alerts_summary" msgid="6437816607144264910">"SIM स्थिति में अपडेट जानकारी दिखाएं"</string>
    <string name="category_dev_settings_title" msgid="6194393458398329994">"डेवलपर विकल्प"</string>
    <string name="cmas_category_heading" msgid="3923503130776640717">"अलर्ट श्रेणी:"</string>
    <string name="cmas_category_geo" msgid="4979494217069688527">"भूभौतिकीय"</string>
    <string name="cmas_category_met" msgid="7563732573851773537">"मौसम संबंधी"</string>
    <string name="cmas_category_safety" msgid="2986472639641883453">"रक्षा"</string>
    <string name="cmas_category_security" msgid="2549520159044403704">"सुरक्षा"</string>
    <string name="cmas_category_rescue" msgid="4907571719983321086">"बचाव"</string>
    <string name="cmas_category_fire" msgid="3331981591918341119">"आग"</string>
    <string name="cmas_category_health" msgid="312569774587117324">"स्वास्थ्य"</string>
    <string name="cmas_category_env" msgid="9213088574227522961">"पर्यावरणीय"</string>
    <string name="cmas_category_transport" msgid="5014901635987361642">"परिवहन"</string>
    <string name="cmas_category_infra" msgid="3558151044446851398">"अधोसंरचना"</string>
    <string name="cmas_category_cbrne" msgid="240421557913603971">"रासायनिक/जैविक/परमाण्विक/विस्फोटक"</string>
    <string name="cmas_category_other" msgid="6158932360790744360">"अन्य"</string>
    <string name="cmas_response_heading" msgid="4205379547245540163">"प्रतिक्रिया का प्रकार:"</string>
    <string name="cmas_response_shelter" msgid="7301175579079615909">"आश्रय लें"</string>
    <string name="cmas_response_evacuate" msgid="5833170084430021095">"खाली करें"</string>
    <string name="cmas_response_prepare" msgid="8428073909753758319">"तैयारी करें"</string>
    <string name="cmas_response_execute" msgid="284719420769568493">"निष्‍पादित करें"</string>
    <string name="cmas_response_monitor" msgid="681400164440495749">"निगरानी करें"</string>
    <string name="cmas_response_avoid" msgid="156419597612629270">"बचें"</string>
    <string name="cmas_response_assess" msgid="9043534222710563415">"मूल्यांकन करें"</string>
    <string name="cmas_response_none" msgid="5149009359674452959">"कोई नहीं"</string>
    <string name="cmas_severity_heading" msgid="8437057117822305243">"गंभीरता:"</string>
    <string name="cmas_severity_extreme" msgid="1312013282860183082">"अत्यधिक"</string>
    <string name="cmas_severity_severe" msgid="7504359209737074524">"गंभीर"</string>
    <string name="cmas_urgency_heading" msgid="8218282767913431492">"अत्यावश्यकता:"</string>
    <string name="cmas_urgency_immediate" msgid="1577485208196449288">"तुरंत"</string>
    <string name="cmas_urgency_expected" msgid="6830831119872375936">"अपेक्षित"</string>
    <string name="cmas_certainty_heading" msgid="8374669249736439193">"निश्चितता:"</string>
    <string name="cmas_certainty_observed" msgid="3668549749352106472">"अवलोकन किया गया"</string>
    <string name="cmas_certainty_likely" msgid="4254497828943291749">"संभावना"</string>
    <string name="delivery_time_heading" msgid="5980836543433619329">"प्राप्त:"</string>
    <string name="notification_multiple" msgid="5121978148152124860">"<xliff:g id="COUNT">%s</xliff:g> बिना पढ़े अलर्ट."</string>
    <string name="notification_multiple_title" msgid="1523638925739947855">"नए अलर्ट"</string>
    <string name="show_cmas_opt_out_summary" msgid="4370292554938680862">"पहला CMAS अलर्ट (प्रेसिडेंशियल अलर्ट के अलावा) दिखाने के बाद ऑप्ट-आउट डॉयलॉग दिखाएं."</string>
    <string name="show_cmas_opt_out_title" msgid="9182104842820171132">"ऑप्ट-आउट डॉयलॉग दिखाएं"</string>
    <string name="cmas_opt_out_dialog_text" msgid="7529010670998259128">"आपको वर्तमान में आपातकालीन अलर्ट प्राप्त हो रहे हैं. क्या आप आगे भी आपातकालीन अलर्ट प्राप्त करना चाहते हैं?"</string>
    <string name="cmas_opt_out_button_yes" msgid="7248930667195432936">"हां"</string>
    <string name="cmas_opt_out_button_no" msgid="3110484064328538553">"नहीं"</string>
    <string name="cb_list_activity_title" msgid="1433502151877791724">"आपातकालीन चेतावनी का इतिहास"</string>
  <string-array name="alert_reminder_interval_entries">
    <item msgid="6595211083588795160">"एक बार"</item>
    <item msgid="9097229303902157183">"प्रत्येक 2 मिनट में"</item>
    <item msgid="5718214950343391480">"प्रत्‍येक 5 मिनट"</item>
    <item msgid="3863339891188103437">"प्रत्‍येक 15 मिनट"</item>
    <item msgid="6868848414437854609">"बंद"</item>
  </string-array>
</resources><|MERGE_RESOLUTION|>--- conflicted
+++ resolved
@@ -20,14 +20,8 @@
     <string name="sms_cb_settings" msgid="3795852619005211509">"आपातकालीन सूचनाएं"</string>
     <string name="cell_broadcast_settings_not_available" msgid="2612364350745967915">"सेल प्रसारण सेटिंग इस उपयोगकर्ता के लिए उपलब्ध नहीं हैं"</string>
     <string name="button_dismiss" msgid="1234221657930516287">"ठीक है"</string>
-<<<<<<< HEAD
     <string name="no_cell_broadcasts" msgid="5409324337492758562">"आपके क्षेत्र में कोई सक्रिय अलर्ट नहीं है. आप सेटिंग मेनू विकल्‍प का उपयोग करके अलर्ट सेटिंग बदल सकते हैं."</string>
-    <string name="menu_preferences" msgid="3596514894131599202">"सेटिंग"</string>
     <string name="menu_delete_all" msgid="3940997343921149800">"प्रसारण हटाएं"</string>
-=======
-    <string name="no_cell_broadcasts" msgid="5409324337492758562">"आपके इलाके में कोई सक्रिय अलर्ट नहीं है. आप सेटिंग मेन्यू विकल्‍प का इस्तेमाल करके अलर्ट सेटिंग बदल सकते हैं."</string>
-    <string name="menu_delete_all" msgid="3940997343921149800">"प्रसारण मिटाएं"</string>
->>>>>>> b2340a8c
     <string name="message_options" msgid="3178489901903589574">"संदेश विकल्‍प"</string>
     <string name="menu_view_details" msgid="1040989019045280975">"विवरण देखें"</string>
     <string name="menu_delete" msgid="128380070910799366">"प्रसारण हटाएं"</string>
