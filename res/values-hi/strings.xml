<?xml version="1.0" encoding="UTF-8"?>
<!--  Copyright (C) 2011 The Android Open Source Project

     Licensed under the Apache License, Version 2.0 (the "License");
     you may not use this file except in compliance with the License.
     You may obtain a copy of the License at

          http://www.apache.org/licenses/LICENSE-2.0

     Unless required by applicable law or agreed to in writing, software
     distributed under the License is distributed on an "AS IS" BASIS,
     WITHOUT WARRANTIES OR CONDITIONS OF ANY KIND, either express or implied.
     See the License for the specific language governing permissions and
     limitations under the License.
 -->

<resources xmlns:android="http://schemas.android.com/apk/res/android"
    xmlns:xliff="urn:oasis:names:tc:xliff:document:1.2">
    <string name="app_label" msgid="2008319089248760277">"वायरलेस इमरजेंसी अलर्ट"</string>
    <string name="sms_cb_settings" msgid="9021266457863671070">"वायरलेस इमरजेंसी अलर्ट"</string>
    <string name="cell_broadcast_settings_not_available" msgid="3908142962162375221">"यह उपयोगकर्ता, वायरलेस इमरजेंसी अलर्ट की सूचनाओं की सेटिंग में बदलाव नहीं कर सकता"</string>
    <string name="button_dismiss" msgid="1234221657930516287">"ठीक है"</string>
<<<<<<< HEAD
    <string name="no_cell_broadcasts" msgid="7554779730107421769">"पहले का कोई भी अलर्ट मौजूद नहीं है"</string>
=======
    <string name="no_cell_broadcasts" msgid="7554779730107421769">"पहले का किसी भी तरह का अलर्ट मौजूद नहीं है"</string>
    <string name="menu_preferences" msgid="3596514894131599202">"सेटिंग"</string>
>>>>>>> db212d3b
    <string name="menu_delete_all" msgid="3940997343921149800">"प्रसारण मिटाएं"</string>
    <string name="message_options" msgid="3178489901903589574">"संदेश विकल्‍प"</string>
    <string name="menu_view_details" msgid="1040989019045280975">"विवरण देखें"</string>
    <string name="menu_delete" msgid="128380070910799366">"प्रसारण मिटाएं"</string>
    <string name="view_details_title" msgid="1780427629491781473">"अलर्ट विवरण"</string>
    <string name="view_details_debugging_title" msgid="5699927030805114173">"डीबग करने से जुड़ी आपातकालीन चेतावनी की जानकारी"</string>
    <string name="confirm_delete_broadcast" msgid="2540199303730232322">"यह प्रसारण मिटाएं?"</string>
    <string name="confirm_delete_all_broadcasts" msgid="2924444089047280871">"मिले हुए सभी प्रसारण संदेश मिटाएं?"</string>
    <string name="button_delete" msgid="4672451757925194350">"मिटाएं"</string>
    <string name="button_cancel" msgid="7479958360523246140">"रद्द करें"</string>
    <string name="etws_earthquake_warning" msgid="6428741104423152511">"भूकंप चेतावनी"</string>
    <string name="etws_tsunami_warning" msgid="6173964105145900312">"सुनामी चेतावनी"</string>
    <string name="etws_earthquake_and_tsunami_warning" msgid="662449983177407681">"भूकंप और सुनामी चेतावनी"</string>
    <string name="etws_test_message" msgid="8447820262584381894">"ETWS परीक्षण संदेश"</string>
    <string name="etws_other_emergency_type" msgid="5233080551309721499">"आपातकालीन चेतावनी"</string>
    <string name="cmas_presidential_level_alert" msgid="1209234030582361001">"अध्‍यक्षीय अलर्ट"</string>
    <string name="cmas_extreme_alert" msgid="2588720613319969289">"आपातकालीन अलर्ट: गंभीरतम"</string>
    <string name="cmas_extreme_immediate_observed_alert" msgid="2328845915287460780">"आपातकालीन चेतावनी: बहुत गंभीर"</string>
    <string name="cmas_extreme_immediate_likely_alert" msgid="1859702950323471778">"आपातकालीन चेतावनी: बहुत गंभीर"</string>
    <string name="cmas_severe_alert" msgid="4135809475315826913">"आपातकालीन अलर्ट: गंभीर"</string>
    <string name="cmas_amber_alert" msgid="6154867710264778887">"बच्चे का अपहरण (Amber अलर्ट)"</string>
    <string name="cmas_required_monthly_test" msgid="1890205712251132193">"हर महीने की जाने वाली ज़रूरी जाँच"</string>
    <string name="cmas_exercise_alert" msgid="2892255514938370321">"आपातकालीन अलर्ट (अभ्‍यास)"</string>
    <string name="cmas_operator_defined_alert" msgid="8755372450810011476">"आपातकालीन अलर्ट (ऑपरेटर)"</string>
    <string name="cb_other_message_identifiers" msgid="5790068194529377210">"प्रसारण संदेश"</string>
    <string name="public_safety_message" msgid="9119928798786998252">"सार्वजनिक सुरक्षा से जुड़ा मैसेज"</string>
    <string name="state_local_test_alert" msgid="8003145745857480200">"राज्य/स्थानीय टेस्ट"</string>
    <string name="emergency_alert" msgid="624783871477634263">"इमरजेंसी के समय सूचनाएं"</string>
    <string name="emergency_alerts_title" msgid="6605036374197485429">"सूचनाएं"</string>
    <string name="notification_channel_broadcast_messages" msgid="880704362482824524">"प्रसारण संदेश"</string>
    <string name="notification_channel_emergency_alerts" msgid="5008287980979183617">"इमरजेंसी के समय सूचनाएं"</string>
    <string name="notification_channel_broadcast_messages_in_voicecall" msgid="3291001780110813190">"वॉयस कॉल के दौरान आपातकालीन चेतावनियां"</string>
    <string name="enable_alerts_master_toggle_title" msgid="1457904343636699446">"अलर्ट दिखाए जाने की अनुमति दें"</string>
    <string name="enable_alerts_master_toggle_summary" msgid="5583168548073938617">"वायरलेस इमरजेंसी अलर्ट की सूचनाएं पाएं"</string>
    <string name="alert_reminder_interval_title" msgid="3283595202268218149">"याद दिलाने के लिए अलर्ट"</string>
    <string name="alert_reminder_dialog_title" msgid="2299010977651377315">"रिमांइडर की रिंगटोन की आवाज़ सामान्य रहेगी"</string>
    <string name="emergency_alert_history_title" msgid="8310173569237268431">"इमरजेंसी के समय की सूचनाओं का इतिहास"</string>
    <string name="alert_preferences_title" msgid="6001469026393248468">"सूचना से जुड़ी पसंद"</string>
    <string name="enable_etws_test_alerts_title" msgid="3593533226735441539">"ETWS परीक्षण प्रसारण"</string>
    <string name="enable_etws_test_alerts_summary" msgid="8746155402612927306">"भूकंप सुनामी चेतावनी सिस्‍टम के लिए परीक्षण प्रसारण"</string>
    <string name="enable_cmas_extreme_threat_alerts_title" msgid="5416260219062637770">"बहुत गंभीर खतरे"</string>
    <string name="enable_cmas_extreme_threat_alerts_summary" msgid="5832146246627518123">"जान और माल से जुड़े बहुत गंभीर खतरे"</string>
    <string name="enable_cmas_severe_threat_alerts_title" msgid="1066172973703410042">"गंभीर खतरे"</string>
    <string name="enable_cmas_severe_threat_alerts_summary" msgid="5292443310309039223">"जान और माल से जुड़े गंभीर खतरे"</string>
    <string name="enable_cmas_amber_alerts_title" msgid="1475030503498979651">"AMBER सूचनाएं"</string>
    <string name="enable_cmas_amber_alerts_summary" msgid="4495233280416889667">"बच्‍चे के अपहरण का आपातकालीन बुलेटिन"</string>
    <string name="enable_alert_message_title" msgid="2939830587633599352">"चेतावनी वाले मैसेज"</string>
    <string name="enable_alert_message_summary" msgid="6525664541696985610">"ऐसे मामलों के बारे में चेतावनी देना, जिनकी वजह से जल्द ही सुरक्षा पर खतरा हो सकता है"</string>
    <string name="enable_public_safety_messages_title" msgid="5576770949182656524">"सभी की सुरक्षा के लिए मैसेज"</string>
    <string name="enable_public_safety_messages_summary" msgid="7868069748857851521">"ऐसी कार्रवाइयां जिनसे जीवन या संपत्ति की सुरक्षा की जा सकती है"</string>
    <string name="enable_state_local_test_alerts_title" msgid="1012930918171302720">"राज्य और स्थानीय टेस्ट"</string>
    <string name="enable_state_local_test_alerts_summary" msgid="780298327377950187">"राज्य और स्थानीय अधिकारियों से टेस्ट मैसेज पाना"</string>
    <string name="enable_emergency_alerts_message_title" msgid="661894007489847468">"इमरजेंसी के समय सूचनाएं"</string>
    <string name="enable_emergency_alerts_message_summary" msgid="7574617515441602546">"ऐसे मामलों के बारे में चेतावनी देना, जिनकी वजह से जान का खतरा हो सकता है"</string>
    <string name="enable_cmas_test_alerts_title" msgid="7194966927004755266">"जांच करने के लिए भेजी जाने वाली सूचनाएं"</string>
    <string name="enable_cmas_test_alerts_summary" msgid="2083089933271720217">"सुरक्षा चेतावनी वाले सिस्टम से हर महीने टेस्ट मैसेज पाएं. साथ ही, मोबाइल कैरियर से टेस्ट मैसेज पाएं"</string>
    <string name="enable_alert_vibrate_title" msgid="5421032189422312508">"वाइब्रेशन"</string>
    <string name="override_dnd_title" msgid="5120805993144214421">"हमेशा सबसे तेज़ आवाज़ (फ़ुल वॉल्यूम) में सूचना दें"</string>
    <string name="override_dnd_summary" msgid="9026675822792800258">"\'परेशान न करें\' मोड और आवाज़ की अन्य सेटिंग को अनदेखा करें"</string>
    <string name="enable_area_update_info_alerts_title" msgid="3442042268424617226">"क्षेत्र अपडेट प्रसारण"</string>
    <string name="enable_area_update_info_alerts_summary" msgid="6437816607144264910">"सिम की स्थिति में बदलाव की जानकारी दिखाएं"</string>
    <string name="cmas_category_heading" msgid="3923503130776640717">"अलर्ट श्रेणी:"</string>
    <string name="cmas_category_geo" msgid="4979494217069688527">"भूभौतिकीय"</string>
    <string name="cmas_category_met" msgid="7563732573851773537">"मौसम संबंधी"</string>
    <string name="cmas_category_safety" msgid="2986472639641883453">"रक्षा"</string>
    <string name="cmas_category_security" msgid="2549520159044403704">"सुरक्षा"</string>
    <string name="cmas_category_rescue" msgid="4907571719983321086">"बचाव"</string>
    <string name="cmas_category_fire" msgid="3331981591918341119">"आग"</string>
    <string name="cmas_category_health" msgid="312569774587117324">"स्वास्थ्य"</string>
    <string name="cmas_category_env" msgid="9213088574227522961">"पर्यावरणीय"</string>
    <string name="cmas_category_transport" msgid="5014901635987361642">"परिवहन"</string>
    <string name="cmas_category_infra" msgid="3558151044446851398">"अधोसंरचना"</string>
    <string name="cmas_category_cbrne" msgid="240421557913603971">"रासायनिक/जैविक/परमाण्विक/विस्फोटक"</string>
    <string name="cmas_category_other" msgid="6158932360790744360">"अन्य"</string>
    <string name="cmas_response_heading" msgid="4205379547245540163">"प्रतिक्रिया का प्रकार:"</string>
    <string name="cmas_response_shelter" msgid="7301175579079615909">"आश्रय लें"</string>
    <string name="cmas_response_evacuate" msgid="5833170084430021095">"खाली करें"</string>
    <string name="cmas_response_prepare" msgid="8428073909753758319">"तैयारी करें"</string>
    <string name="cmas_response_execute" msgid="284719420769568493">"निष्‍पादित करें"</string>
    <string name="cmas_response_monitor" msgid="681400164440495749">"निगरानी करें"</string>
    <string name="cmas_response_avoid" msgid="156419597612629270">"बचें"</string>
    <string name="cmas_response_assess" msgid="9043534222710563415">"मूल्यांकन करें"</string>
    <string name="cmas_response_none" msgid="5149009359674452959">"कोई नहीं"</string>
    <string name="cmas_severity_heading" msgid="8437057117822305243">"गंभीरता:"</string>
    <string name="cmas_severity_extreme" msgid="1312013282860183082">"अत्यधिक"</string>
    <string name="cmas_severity_severe" msgid="7504359209737074524">"गंभीर"</string>
    <string name="cmas_urgency_heading" msgid="8218282767913431492">"अत्यावश्यकता:"</string>
    <string name="cmas_urgency_immediate" msgid="1577485208196449288">"तुरंत"</string>
    <string name="cmas_urgency_expected" msgid="6830831119872375936">"अपेक्षित"</string>
    <string name="cmas_certainty_heading" msgid="8374669249736439193">"निश्चितता:"</string>
    <string name="cmas_certainty_observed" msgid="3668549749352106472">"देखा गया"</string>
    <string name="cmas_certainty_likely" msgid="4254497828943291749">"संभावना"</string>
    <string name="delivery_time_heading" msgid="5980836543433619329">"पाया:"</string>
    <string name="notification_multiple" msgid="5121978148152124860">"<xliff:g id="COUNT">%s</xliff:g> बिना पढ़े अलर्ट."</string>
    <string name="notification_multiple_title" msgid="1523638925739947855">"नए अलर्ट"</string>
    <string name="show_cmas_opt_out_summary" msgid="6926059266585295440">"पहला अलर्ट (प्रेसिडेंशियल अलर्ट के अलावा) दिखाने के बाद, ऑप्ट-आउट डायलॉग दिखाएं."</string>
    <string name="show_cmas_opt_out_title" msgid="9182104842820171132">"ऑप्ट-आउट डॉयलॉग दिखाएं"</string>
    <string name="cmas_opt_out_dialog_text" msgid="4820577535626084938">"फ़िलहाल, आपको वायरलेस इमरजेंसी अलर्ट की सूचनाएं भेजी जा रही हैं. क्या आप वायरलेस इमरजेंसी अलर्ट की सूचनाएं आगे भी पाना चाहेंगे?"</string>
    <string name="cmas_opt_out_button_yes" msgid="7248930667195432936">"हां"</string>
    <string name="cmas_opt_out_button_no" msgid="3110484064328538553">"नहीं"</string>
    <string name="cb_list_activity_title" msgid="1433502151877791724">"इमरजेंसी के समय की सूचनाओं का इतिहास"</string>
  <string-array name="alert_reminder_interval_entries">
    <item msgid="6595211083588795160">"एक बार"</item>
    <item msgid="9097229303902157183">"हर 2 मिनट में"</item>
    <item msgid="5718214950343391480">"प्रत्‍येक 5 मिनट"</item>
    <item msgid="3863339891188103437">"हर 15 मिनट"</item>
    <item msgid="7388573183644474611">"कभी नहीं"</item>
  </string-array>
    <string name="emergency_alert_settings_title_watches" msgid="4477073412799894883">"वायरलेस आपातकालीन अलर्ट"</string>
    <string name="enable_cmas_presidential_alerts_title" msgid="7293800023375154256">"राष्ट्रपति की ओर से जारी सूचनाएं"</string>
    <string name="enable_cmas_presidential_alerts_summary" msgid="7900094335808247024">"राष्ट्रपति की ओर से जारी राष्ट्रीय चेतावनियां. इसे बंद नहीं किया जा सकता."</string>
    <string name="receive_cmas_in_second_language_title" msgid="1223260365527361964"></string>
    <string name="receive_cmas_in_second_language_summary" msgid="7704105502782770718"></string>
    <string name="testing_mode_enabled" msgid="8296556666392297467">"सेल ब्रॉडकास्ट (CBC) की सुविधा का टेस्टिंग मोड चालू है."</string>
    <string name="testing_mode_disabled" msgid="8381408377958182661">"सेल ब्रॉडकास्ट (CBC) की सुविधा का टेस्टिंग मोड बंद है."</string>
    <string name="show_all_messages" msgid="3780970968167139836">"सभी मैसेज दिखाएं"</string>
    <string name="show_regular_messages" msgid="7376885150513522515">"सामान्य आपातकालीन मैसेज दिखाएं"</string>
    <string name="message_identifier" msgid="5558338496219327850">"पहचानकर्ता:"</string>
    <string name="message_serial_number" msgid="3386553658712978964">"सीरियल नंबर:"</string>
    <string name="data_coding_scheme" msgid="4628901196730870577">"डेटा कोडिंग स्कीम:"</string>
    <string name="message_content" msgid="6204502929879474632">"मैसेज की सामग्री:"</string>
    <string name="location_check_time" msgid="4105326161240531207">"पिछली बार जगह की जानकारी देखने का समय:"</string>
    <string name="message_displayed" msgid="5091678195925617971">"दिखाया गया मैसेज:"</string>
    <string name="message_coordinates" msgid="356333576818059052">"कोऑर्डिनेट:"</string>
    <string name="maximum_waiting_time" msgid="3504809124079381356">"ज़्यादा से ज़्यादा इतने समय बाद जगह की जानकारी देखी जाएगी:"</string>
    <string name="seconds" msgid="141450721520515025">"सेकंड"</string>
</resources><|MERGE_RESOLUTION|>--- conflicted
+++ resolved
@@ -20,12 +20,8 @@
     <string name="sms_cb_settings" msgid="9021266457863671070">"वायरलेस इमरजेंसी अलर्ट"</string>
     <string name="cell_broadcast_settings_not_available" msgid="3908142962162375221">"यह उपयोगकर्ता, वायरलेस इमरजेंसी अलर्ट की सूचनाओं की सेटिंग में बदलाव नहीं कर सकता"</string>
     <string name="button_dismiss" msgid="1234221657930516287">"ठीक है"</string>
-<<<<<<< HEAD
     <string name="no_cell_broadcasts" msgid="7554779730107421769">"पहले का कोई भी अलर्ट मौजूद नहीं है"</string>
-=======
-    <string name="no_cell_broadcasts" msgid="7554779730107421769">"पहले का किसी भी तरह का अलर्ट मौजूद नहीं है"</string>
     <string name="menu_preferences" msgid="3596514894131599202">"सेटिंग"</string>
->>>>>>> db212d3b
     <string name="menu_delete_all" msgid="3940997343921149800">"प्रसारण मिटाएं"</string>
     <string name="message_options" msgid="3178489901903589574">"संदेश विकल्‍प"</string>
     <string name="menu_view_details" msgid="1040989019045280975">"विवरण देखें"</string>
