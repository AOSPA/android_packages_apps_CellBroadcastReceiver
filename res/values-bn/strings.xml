<?xml version="1.0" encoding="UTF-8"?>
<!--  Copyright (C) 2011 The Android Open Source Project

     Licensed under the Apache License, Version 2.0 (the "License");
     you may not use this file except in compliance with the License.
     You may obtain a copy of the License at

          http://www.apache.org/licenses/LICENSE-2.0

     Unless required by applicable law or agreed to in writing, software
     distributed under the License is distributed on an "AS IS" BASIS,
     WITHOUT WARRANTIES OR CONDITIONS OF ANY KIND, either express or implied.
     See the License for the specific language governing permissions and
     limitations under the License.
 -->

<resources xmlns:android="http://schemas.android.com/apk/res/android"
    xmlns:xliff="urn:oasis:names:tc:xliff:document:1.2">
    <string name="app_label" msgid="7559008249836700599">"সেল সম্প্রচারগুলি"</string>
    <string name="sms_cb_settings" msgid="3795852619005211509">"জরুরী অবস্থার অ্যালার্ট"</string>
    <string name="cell_broadcast_settings_not_available" msgid="2612364350745967915">"সেল ব্রডকাস্ট সেটিংস এই ব্যবহারকারীর জন্য উপলব্ধ নয়"</string>
    <string name="button_dismiss" msgid="1234221657930516287">"ঠিক আছে"</string>
<<<<<<< HEAD
    <string name="no_cell_broadcasts" msgid="5409324337492758562">"আপনার এলাকায় কোনো সক্রিয় সতর্কতা নেই। সেটিংস মেনু বিকল্প ব্যবহার করে আপনি সতর্কতা সেটিংস পরিবর্তন করতে পারেন।"</string>
    <string name="menu_preferences" msgid="3596514894131599202">"সেটিংস"</string>
=======
    <string name="no_cell_broadcasts" msgid="5409324337492758562">"আপনার এলাকায় কোনও সক্রিয় সতর্কতা নেই। সেটিংস মেনু বিকল্প ব্যবহার করে আপনি সতর্কতা সেটিংস পরিবর্তন করতে পারেন।"</string>
>>>>>>> b2340a8c
    <string name="menu_delete_all" msgid="3940997343921149800">"সম্প্রচারগুলি মুছে দিন"</string>
    <string name="message_options" msgid="3178489901903589574">"বার্তা বিকল্পগুলি"</string>
    <string name="menu_view_details" msgid="1040989019045280975">"বিশদ বিবরণ দেখুন"</string>
    <string name="menu_delete" msgid="128380070910799366">"সম্প্রচার মুছে দিন"</string>
    <string name="view_details_title" msgid="1780427629491781473">"সতর্কতার বিশদ বিবরণ"</string>
    <string name="confirm_delete_broadcast" msgid="2540199303730232322">"এই সম্প্রচারটি মুছবেন?"</string>
    <string name="confirm_delete_all_broadcasts" msgid="2924444089047280871">"প্রাপ্ত সমস্ত সম্প্রচার বার্তা মুছে দিন?"</string>
    <string name="button_delete" msgid="4672451757925194350">"মুছুন"</string>
    <string name="button_cancel" msgid="7479958360523246140">"বাতিল করুন"</string>
    <string name="etws_earthquake_warning" msgid="6428741104423152511">"ভূমিকম্প সতর্কবার্তা"</string>
    <string name="etws_tsunami_warning" msgid="6173964105145900312">"সুনামি সতর্কবার্তা"</string>
    <string name="etws_earthquake_and_tsunami_warning" msgid="662449983177407681">"ভূমিকম্প ও সুনামির সতর্কবার্তা"</string>
    <string name="etws_test_message" msgid="8447820262584381894">"ETWS পরীক্ষা বার্তা"</string>
    <string name="etws_other_emergency_type" msgid="5233080551309721499">"জরুরী সতর্কবার্তা"</string>
    <string name="cmas_presidential_level_alert" msgid="1209234030582361001">"রাষ্ট্রপতি সতর্কতা"</string>
    <string name="cmas_extreme_alert" msgid="2588720613319969289">"জরুরী সতর্কতা: চরম"</string>
    <string name="cmas_severe_alert" msgid="4135809475315826913">"জরুরী সতর্কতা: গুরুতর"</string>
    <string name="cmas_amber_alert" msgid="6154867710264778887">"শিশু অপহরণ (Amber সতর্কতা)"</string>
    <string name="cmas_required_monthly_test" msgid="6464047268150108932">"জরুরী সতর্কতার মাসিক পরীক্ষা"</string>
    <string name="cmas_exercise_alert" msgid="2892255514938370321">"জরুরী সতর্কতা (ব্যায়াম)"</string>
    <string name="cmas_operator_defined_alert" msgid="8755372450810011476">"জরুরী সতর্কতা (অপারেটর)"</string>
    <string name="pws_other_message_identifiers" msgid="1813329661891149820">"জরুরী সতর্কতা"</string>
    <string name="cb_other_message_identifiers" msgid="5790068194529377210">"সম্প্রচারিত বার্তা"</string>
    <string name="emergency_alerts_title" msgid="6605036374197485429">"অ্যালার্ট"</string>
    <string name="notification_channel_broadcast_messages" msgid="880704362482824524">"সম্প্রচারিত বার্তা"</string>
    <string name="enable_emergency_alerts_title" msgid="2103482403462548059">"অ্যালার্টের অনুমতি দিন"</string>
    <string name="enable_emergency_alerts_summary" msgid="8171013771243907245">"জরুরি অবস্থার বিজ্ঞপ্তি পান"</string>
    <string name="alert_reminder_interval_title" msgid="7466642011937564868">"অ্যালার্ট মনে করিয়ে দেওয়ার আওয়াজ"</string>
    <string name="enable_alert_speech_title" msgid="8052104771053526941">"সতর্কতা বার্তা বলুন"</string>
    <string name="enable_alert_speech_summary" msgid="356086178962268831">"জরুরী সতর্কতা বার্তা বলতে পাঠ্য থেকে ভাষ্য ব্যবহার করুন"</string>
    <string name="emergency_alert_history_title" msgid="8310173569237268431">"জরুরিঅবস্থার অ্যালার্টের ইতিহাস"</string>
    <string name="alert_preferences_title" msgid="6001469026393248468">"অ্যালার্টের পছন্দগুলি"</string>
    <string name="enable_etws_test_alerts_title" msgid="3593533226735441539">"ETWS পরীক্ষামূলক সম্প্রচার"</string>
    <string name="enable_etws_test_alerts_summary" msgid="8746155402612927306">"ভূমিকম্প সুনামি অ্যালার্ট সিস্টেমের জন্য পরীক্ষামূলক সম্প্রচারগুলি দেখুন"</string>
    <string name="enable_cmas_extreme_threat_alerts_title" msgid="5416260219062637770">"চরম আশঙ্কা"</string>
    <string name="enable_cmas_extreme_threat_alerts_summary" msgid="5832146246627518123">"জীবন ও সম্পদহানির চরম আশঙ্কা"</string>
    <string name="enable_cmas_severe_threat_alerts_title" msgid="1066172973703410042">"গুরুতর আশঙ্কা"</string>
    <string name="enable_cmas_severe_threat_alerts_summary" msgid="5292443310309039223">"জীবন ও সম্পদহানির গুরুতর আশঙ্কা"</string>
    <string name="enable_cmas_amber_alerts_title" msgid="1475030503498979651">"অ্যাম্বার হওয়ার অ্যালার্ট"</string>
    <string name="enable_cmas_amber_alerts_summary" msgid="4495233280416889667">"শিশু অপহরণ সংক্রান্ত জরুরী বুলেটিন"</string>
    <string name="enable_cmas_test_alerts_title" msgid="9000272842269750162">"CMAS পরীক্ষামূলক সম্প্রচার"</string>
    <string name="enable_cmas_test_alerts_summary" msgid="2694842049601559724">"বাণিজ্যিক মোবাইল অ্যালার্ট সিস্টেমের জন্য পরীক্ষামূলক সম্প্রচার"</string>
    <string name="enable_alert_vibrate_title" msgid="982817538757982090">"কম্পন"</string>
    <string name="use_full_volume_title" msgid="8581439612945182255">"পুরো ভলিউমে শুনুন"</string>
    <string name="use_full_volume_summary" msgid="3560764277281704697">"ডু নট ডিস্টার্ব এবং ভলিউমের অন্যান্য পছন্দগুলি অগ্রাহ্য করুন"</string>
    <string name="enable_area_update_info_alerts_title" msgid="3442042268424617226">"জায়গার আপডেটের সম্প্রচার"</string>
    <string name="enable_area_update_info_alerts_summary" msgid="6437816607144264910">"সিম স্ট্যাটাসে আপডেটের তথ্য দেখুন"</string>
    <string name="category_dev_settings_title" msgid="6194393458398329994">"বিকাশকারী বিকল্পগুলি"</string>
    <string name="cmas_category_heading" msgid="3923503130776640717">"সতর্কতা বিভাগ:"</string>
    <string name="cmas_category_geo" msgid="4979494217069688527">"জিওফিজিক্যাল"</string>
    <string name="cmas_category_met" msgid="7563732573851773537">"আবহাওয়াগত"</string>
    <string name="cmas_category_safety" msgid="2986472639641883453">"নিরাপত্তা"</string>
    <string name="cmas_category_security" msgid="2549520159044403704">"নিরাপত্তা"</string>
    <string name="cmas_category_rescue" msgid="4907571719983321086">"উদ্ধার"</string>
    <string name="cmas_category_fire" msgid="3331981591918341119">"অগ্নি"</string>
    <string name="cmas_category_health" msgid="312569774587117324">"স্বাস্থ্য"</string>
    <string name="cmas_category_env" msgid="9213088574227522961">"পরিবেশগত"</string>
    <string name="cmas_category_transport" msgid="5014901635987361642">"যানবাহন"</string>
    <string name="cmas_category_infra" msgid="3558151044446851398">"পরিকাঠামো"</string>
    <string name="cmas_category_cbrne" msgid="240421557913603971">"রাসায়নিক/জৈব/অণু/ বিস্ফোরক"</string>
    <string name="cmas_category_other" msgid="6158932360790744360">"অন্যান্য"</string>
    <string name="cmas_response_heading" msgid="4205379547245540163">"প্রতিক্রিয়ার প্রকার:"</string>
    <string name="cmas_response_shelter" msgid="7301175579079615909">"আশ্রয় নেওয়া"</string>
    <string name="cmas_response_evacuate" msgid="5833170084430021095">"খালি করা"</string>
    <string name="cmas_response_prepare" msgid="8428073909753758319">"প্রস্তুত করা"</string>
    <string name="cmas_response_execute" msgid="284719420769568493">"নির্বাহ করা"</string>
    <string name="cmas_response_monitor" msgid="681400164440495749">"পর্যবেক্ষণ করা"</string>
    <string name="cmas_response_avoid" msgid="156419597612629270">"এড়ানো"</string>
    <string name="cmas_response_assess" msgid="9043534222710563415">"মূল্যায়ন করা"</string>
    <string name="cmas_response_none" msgid="5149009359674452959">"কোনো কিছুই নয়"</string>
    <string name="cmas_severity_heading" msgid="8437057117822305243">"তীব্রতা:"</string>
    <string name="cmas_severity_extreme" msgid="1312013282860183082">"চরম"</string>
    <string name="cmas_severity_severe" msgid="7504359209737074524">"গুরুতর"</string>
    <string name="cmas_urgency_heading" msgid="8218282767913431492">"জরুরীভিত্তিতে:"</string>
    <string name="cmas_urgency_immediate" msgid="1577485208196449288">"অবিলম্বে"</string>
    <string name="cmas_urgency_expected" msgid="6830831119872375936">"প্রত্যাশিত"</string>
    <string name="cmas_certainty_heading" msgid="8374669249736439193">"নিশ্চিতভাবে:"</string>
    <string name="cmas_certainty_observed" msgid="3668549749352106472">"পর্যবেক্ষিত"</string>
    <string name="cmas_certainty_likely" msgid="4254497828943291749">"সম্ভবত"</string>
    <string name="delivery_time_heading" msgid="5980836543433619329">"গ্রহণ করা হয়েছে:"</string>
    <string name="notification_multiple" msgid="5121978148152124860">"<xliff:g id="COUNT">%s</xliff:g>টি অপঠিত সতর্কতা।"</string>
    <string name="notification_multiple_title" msgid="1523638925739947855">"নতুন সতর্কতাগুলি"</string>
    <string name="show_cmas_opt_out_summary" msgid="4370292554938680862">"প্রথম CMAS সতর্কতা প্রদর্শন করার পর একটি অপ্ট আউট ডায়লগ দেখুন (রাষ্ট্রপতি সতর্কতা ছাড়া)।"</string>
    <string name="show_cmas_opt_out_title" msgid="9182104842820171132">"অপ্ট আউট ডায়লগ দেখুন"</string>
    <string name="cmas_opt_out_dialog_text" msgid="7529010670998259128">"আপনি বর্তমানে জরুরী সতর্কতা গ্রহণ করছেন। আপনি কি জরুরী সতর্কতা গ্রহণ করা চালিয়ে যেতে চান?"</string>
    <string name="cmas_opt_out_button_yes" msgid="7248930667195432936">"হ্যাঁ"</string>
    <string name="cmas_opt_out_button_no" msgid="3110484064328538553">"না"</string>
    <string name="cb_list_activity_title" msgid="1433502151877791724">"জরুরি অ্যালার্টের ইতিহাস"</string>
  <string-array name="alert_reminder_interval_entries">
    <item msgid="6595211083588795160">"একবার"</item>
    <item msgid="9097229303902157183">"প্রতি ২ মিনিট"</item>
    <item msgid="5718214950343391480">"প্রতি ৫ মিনিট"</item>
    <item msgid="3863339891188103437">"প্রতি ১৫ মিনিট"</item>
    <item msgid="6868848414437854609">"বন্ধ আছে"</item>
  </string-array>
</resources><|MERGE_RESOLUTION|>--- conflicted
+++ resolved
@@ -20,12 +20,7 @@
     <string name="sms_cb_settings" msgid="3795852619005211509">"জরুরী অবস্থার অ্যালার্ট"</string>
     <string name="cell_broadcast_settings_not_available" msgid="2612364350745967915">"সেল ব্রডকাস্ট সেটিংস এই ব্যবহারকারীর জন্য উপলব্ধ নয়"</string>
     <string name="button_dismiss" msgid="1234221657930516287">"ঠিক আছে"</string>
-<<<<<<< HEAD
     <string name="no_cell_broadcasts" msgid="5409324337492758562">"আপনার এলাকায় কোনো সক্রিয় সতর্কতা নেই। সেটিংস মেনু বিকল্প ব্যবহার করে আপনি সতর্কতা সেটিংস পরিবর্তন করতে পারেন।"</string>
-    <string name="menu_preferences" msgid="3596514894131599202">"সেটিংস"</string>
-=======
-    <string name="no_cell_broadcasts" msgid="5409324337492758562">"আপনার এলাকায় কোনও সক্রিয় সতর্কতা নেই। সেটিংস মেনু বিকল্প ব্যবহার করে আপনি সতর্কতা সেটিংস পরিবর্তন করতে পারেন।"</string>
->>>>>>> b2340a8c
     <string name="menu_delete_all" msgid="3940997343921149800">"সম্প্রচারগুলি মুছে দিন"</string>
     <string name="message_options" msgid="3178489901903589574">"বার্তা বিকল্পগুলি"</string>
     <string name="menu_view_details" msgid="1040989019045280975">"বিশদ বিবরণ দেখুন"</string>
