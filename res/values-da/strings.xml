<?xml version="1.0" encoding="UTF-8"?>
<!--  Copyright (C) 2011 The Android Open Source Project

     Licensed under the Apache License, Version 2.0 (the "License");
     you may not use this file except in compliance with the License.
     You may obtain a copy of the License at

          http://www.apache.org/licenses/LICENSE-2.0

     Unless required by applicable law or agreed to in writing, software
     distributed under the License is distributed on an "AS IS" BASIS,
     WITHOUT WARRANTIES OR CONDITIONS OF ANY KIND, either express or implied.
     See the License for the specific language governing permissions and
     limitations under the License.
 -->

<resources xmlns:android="http://schemas.android.com/apk/res/android"
    xmlns:xliff="urn:oasis:names:tc:xliff:document:1.2">
    <string name="app_label" msgid="7559008249836700599">"CB-meddelelser"</string>
    <string name="sms_cb_settings" msgid="3795852619005211509">"Nødalarmer"</string>
    <string name="cell_broadcast_settings_not_available" msgid="2612364350745967915">"Denne bruger har ikke adgang til indstillingerne for Cell Broadcast"</string>
    <string name="button_dismiss" msgid="1234221657930516287">"OK"</string>
<<<<<<< HEAD
    <string name="no_cell_broadcasts" msgid="5409324337492758562">"Der er ingen aktive advarsler i dit område. Du kan ændre indstillingerne for advarslen ved hjælp af menuen Indstillinger."</string>
    <string name="menu_preferences" msgid="3596514894131599202">"Indstillinger"</string>
=======
    <string name="no_cell_broadcasts" msgid="5409324337492758562">"Der er ingen aktive advarsler i dit område. Du kan ændre indstillingerne for advarsler i menuen Indstillinger."</string>
>>>>>>> b2340a8c
    <string name="menu_delete_all" msgid="3940997343921149800">"Slet meddelelser"</string>
    <string name="message_options" msgid="3178489901903589574">"Valgmuligheder for beskeder"</string>
    <string name="menu_view_details" msgid="1040989019045280975">"Se detaljer"</string>
    <string name="menu_delete" msgid="128380070910799366">"Slet meddelelse"</string>
    <string name="view_details_title" msgid="1780427629491781473">"Detaljer om underretning"</string>
    <string name="confirm_delete_broadcast" msgid="2540199303730232322">"Vil du slette denne meddelelse?"</string>
    <string name="confirm_delete_all_broadcasts" msgid="2924444089047280871">"Vil du slette alle modtagne meddelelser?"</string>
    <string name="button_delete" msgid="4672451757925194350">"Slet"</string>
    <string name="button_cancel" msgid="7479958360523246140">"Annuller"</string>
    <string name="etws_earthquake_warning" msgid="6428741104423152511">"Advarsel om jordskælv"</string>
    <string name="etws_tsunami_warning" msgid="6173964105145900312">"Advarsel om tsunami"</string>
    <string name="etws_earthquake_and_tsunami_warning" msgid="662449983177407681">"Advarsel om jordskælv og tsunami (ETWS)"</string>
    <string name="etws_test_message" msgid="8447820262584381894">"ETWS-testbesked"</string>
    <string name="etws_other_emergency_type" msgid="5233080551309721499">"Nødalarm"</string>
    <string name="cmas_presidential_level_alert" msgid="1209234030582361001">"National alarm"</string>
    <string name="cmas_extreme_alert" msgid="2588720613319969289">"Nødalarm: Ekstrem"</string>
    <string name="cmas_severe_alert" msgid="4135809475315826913">"Nødalarm: Alvorlig"</string>
    <string name="cmas_amber_alert" msgid="6154867710264778887">"Alarm: Barn bortført"</string>
    <string name="cmas_required_monthly_test" msgid="6464047268150108932">"Månedlig test af nødalarmer"</string>
    <string name="cmas_exercise_alert" msgid="2892255514938370321">"Nødalarm (øvelse)"</string>
    <string name="cmas_operator_defined_alert" msgid="8755372450810011476">"Nødalarm (mobilselskab)"</string>
    <string name="pws_other_message_identifiers" msgid="1813329661891149820">"Nødalarm"</string>
    <string name="cb_other_message_identifiers" msgid="5790068194529377210">"Udsendte beskeder"</string>
    <string name="emergency_alerts_title" msgid="6605036374197485429">"Alarmer"</string>
    <string name="notification_channel_broadcast_messages" msgid="880704362482824524">"Udsendte beskeder"</string>
    <string name="enable_emergency_alerts_title" msgid="2103482403462548059">"Tillad alarmer"</string>
    <string name="enable_emergency_alerts_summary" msgid="8171013771243907245">"Modtag nødbeskeder"</string>
    <string name="alert_reminder_interval_title" msgid="7466642011937564868">"Lyd for alarmpåmindelse"</string>
    <string name="enable_alert_speech_title" msgid="8052104771053526941">"Læs advarselsmeddelelser op"</string>
    <string name="enable_alert_speech_summary" msgid="356086178962268831">"Brug Oplæsning for at indtale beskeder om nødalarmer"</string>
    <string name="emergency_alert_history_title" msgid="8310173569237268431">"Historik for nødalarmer"</string>
    <string name="alert_preferences_title" msgid="6001469026393248468">"Præferencer for alarmer"</string>
    <string name="enable_etws_test_alerts_title" msgid="3593533226735441539">"Testmeddelelser fra ETWS"</string>
    <string name="enable_etws_test_alerts_summary" msgid="8746155402612927306">"Testmeddelelser for ETWS (varslingssystem ved jordskælv og tsunami)"</string>
    <string name="enable_cmas_extreme_threat_alerts_title" msgid="5416260219062637770">"Ekstreme trusler"</string>
    <string name="enable_cmas_extreme_threat_alerts_summary" msgid="5832146246627518123">"Ekstreme trusler mod liv og ejendom"</string>
    <string name="enable_cmas_severe_threat_alerts_title" msgid="1066172973703410042">"Alvorlige trusler"</string>
    <string name="enable_cmas_severe_threat_alerts_summary" msgid="5292443310309039223">"Alvorlige trusler mod liv og ejendom"</string>
    <string name="enable_cmas_amber_alerts_title" msgid="1475030503498979651">"Advarsler om bortførelse af børn"</string>
    <string name="enable_cmas_amber_alerts_summary" msgid="4495233280416889667">"Bulletiner om nødsituationer i forbindelse med bortførelse af børn"</string>
    <string name="enable_cmas_test_alerts_title" msgid="9000272842269750162">"Testmeddelelser fra CMAS"</string>
    <string name="enable_cmas_test_alerts_summary" msgid="2694842049601559724">"Testmeddelelser for mobilalarmsystemet Commercial Mobile Alert System"</string>
    <string name="enable_alert_vibrate_title" msgid="982817538757982090">"Vibration"</string>
    <string name="use_full_volume_title" msgid="8581439612945182255">"Anvend fuld lydstyrke"</string>
    <string name="use_full_volume_summary" msgid="3560764277281704697">"Ignorer andre præferencer for lydstyrke og Forstyr ikke"</string>
    <string name="enable_area_update_info_alerts_title" msgid="3442042268424617226">"Meddelelser om områdeopdatering"</string>
    <string name="enable_area_update_info_alerts_summary" msgid="6437816607144264910">"Vis opdateringsoplysninger i SIM-status"</string>
    <string name="category_dev_settings_title" msgid="6194393458398329994">"Indstillinger for udviklere"</string>
    <string name="cmas_category_heading" msgid="3923503130776640717">"Underretningskategori:"</string>
    <string name="cmas_category_geo" msgid="4979494217069688527">"Geofysisk"</string>
    <string name="cmas_category_met" msgid="7563732573851773537">"Meteorologisk"</string>
    <string name="cmas_category_safety" msgid="2986472639641883453">"Sikkerhed"</string>
    <string name="cmas_category_security" msgid="2549520159044403704">"Sikkerhed"</string>
    <string name="cmas_category_rescue" msgid="4907571719983321086">"Redning"</string>
    <string name="cmas_category_fire" msgid="3331981591918341119">"Ild"</string>
    <string name="cmas_category_health" msgid="312569774587117324">"Sundhed"</string>
    <string name="cmas_category_env" msgid="9213088574227522961">"Miljømæssigt"</string>
    <string name="cmas_category_transport" msgid="5014901635987361642">"Transport"</string>
    <string name="cmas_category_infra" msgid="3558151044446851398">"Infrastruktur"</string>
    <string name="cmas_category_cbrne" msgid="240421557913603971">"Kemisk/biologisk/nuklear/eksplosiv"</string>
    <string name="cmas_category_other" msgid="6158932360790744360">"Andet"</string>
    <string name="cmas_response_heading" msgid="4205379547245540163">"Svartype:"</string>
    <string name="cmas_response_shelter" msgid="7301175579079615909">"Søg ly"</string>
    <string name="cmas_response_evacuate" msgid="5833170084430021095">"Evakuer"</string>
    <string name="cmas_response_prepare" msgid="8428073909753758319">"Forbered dig"</string>
    <string name="cmas_response_execute" msgid="284719420769568493">"Udfør"</string>
    <string name="cmas_response_monitor" msgid="681400164440495749">"Overvåg"</string>
    <string name="cmas_response_avoid" msgid="156419597612629270">"Undgå"</string>
    <string name="cmas_response_assess" msgid="9043534222710563415">"Vurder"</string>
    <string name="cmas_response_none" msgid="5149009359674452959">"Ingen"</string>
    <string name="cmas_severity_heading" msgid="8437057117822305243">"Alvorlighed:"</string>
    <string name="cmas_severity_extreme" msgid="1312013282860183082">"Ekstrem"</string>
    <string name="cmas_severity_severe" msgid="7504359209737074524">"Alvorlig"</string>
    <string name="cmas_urgency_heading" msgid="8218282767913431492">"Hast:"</string>
    <string name="cmas_urgency_immediate" msgid="1577485208196449288">"Omgående"</string>
    <string name="cmas_urgency_expected" msgid="6830831119872375936">"Forventet"</string>
    <string name="cmas_certainty_heading" msgid="8374669249736439193">"Sikkerhed:"</string>
    <string name="cmas_certainty_observed" msgid="3668549749352106472">"Observeret"</string>
    <string name="cmas_certainty_likely" msgid="4254497828943291749">"Sandsynlig"</string>
    <string name="delivery_time_heading" msgid="5980836543433619329">"Modtaget:"</string>
    <string name="notification_multiple" msgid="5121978148152124860">"<xliff:g id="COUNT">%s</xliff:g> ulæste advarsler."</string>
    <string name="notification_multiple_title" msgid="1523638925739947855">"Nye advarsler"</string>
    <string name="show_cmas_opt_out_summary" msgid="4370292554938680862">"Vis en fravalgsdialogboks efter visningen af den første CMAS-advarsel (undtagen fra præsidenten)."</string>
    <string name="show_cmas_opt_out_title" msgid="9182104842820171132">"Vis en fravalgsdialogboks"</string>
    <string name="cmas_opt_out_dialog_text" msgid="7529010670998259128">"Du modtager i øjeblikket nødadvarsler. Vil du gerne fortsætte med at modtage dem?"</string>
    <string name="cmas_opt_out_button_yes" msgid="7248930667195432936">"Ja"</string>
    <string name="cmas_opt_out_button_no" msgid="3110484064328538553">"Nej"</string>
    <string name="cb_list_activity_title" msgid="1433502151877791724">"Historik for nødalarmer"</string>
  <string-array name="alert_reminder_interval_entries">
    <item msgid="6595211083588795160">"Én gang"</item>
    <item msgid="9097229303902157183">"Hvert andet minut"</item>
    <item msgid="5718214950343391480">"Hvert 5. minut"</item>
    <item msgid="3863339891188103437">"Hvert 15. minut"</item>
    <item msgid="6868848414437854609">"Fra"</item>
  </string-array>
</resources><|MERGE_RESOLUTION|>--- conflicted
+++ resolved
@@ -20,12 +20,7 @@
     <string name="sms_cb_settings" msgid="3795852619005211509">"Nødalarmer"</string>
     <string name="cell_broadcast_settings_not_available" msgid="2612364350745967915">"Denne bruger har ikke adgang til indstillingerne for Cell Broadcast"</string>
     <string name="button_dismiss" msgid="1234221657930516287">"OK"</string>
-<<<<<<< HEAD
     <string name="no_cell_broadcasts" msgid="5409324337492758562">"Der er ingen aktive advarsler i dit område. Du kan ændre indstillingerne for advarslen ved hjælp af menuen Indstillinger."</string>
-    <string name="menu_preferences" msgid="3596514894131599202">"Indstillinger"</string>
-=======
-    <string name="no_cell_broadcasts" msgid="5409324337492758562">"Der er ingen aktive advarsler i dit område. Du kan ændre indstillingerne for advarsler i menuen Indstillinger."</string>
->>>>>>> b2340a8c
     <string name="menu_delete_all" msgid="3940997343921149800">"Slet meddelelser"</string>
     <string name="message_options" msgid="3178489901903589574">"Valgmuligheder for beskeder"</string>
     <string name="menu_view_details" msgid="1040989019045280975">"Se detaljer"</string>
