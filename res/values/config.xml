<?xml version="1.0" encoding="utf-8"?>
<!-- Copyright (C) 2011 The Android Open Source Project

     Licensed under the Apache License, Version 2.0 (the "License");
     you may not use this file except in compliance with the License.
     You may obtain a copy of the License at

          http://www.apache.org/licenses/LICENSE-2.0

     Unless required by applicable law or agreed to in writing, software
     distributed under the License is distributed on an "AS IS" BASIS,
     WITHOUT WARRANTIES OR CONDITIONS OF ANY KIND, either express or implied.
     See the License for the specific language governing permissions and
     limitations under the License.
-->

<resources>
    <!-- Whether to bypass Do-Not-Disturb/silent mode and play emergency alert tone at full volume. -->
    <bool name="use_full_volume">false</bool>
    <!-- Whether to enable CMAS settings (United States) -->
    <bool name="show_cmas_settings">true</bool>
    <!-- Whether to show test settings -->
    <bool name="show_test_settings">true</bool>
    <!-- Whether to append date-time to the alert title -->
    <bool name="show_date_time_title">false</bool>
    <!-- Emergecny alert tone duration in milliseconds. -1 indicates playing the tone with the tone's duration -->
    <integer name="alert_duration">-1</integer>
    <!-- Whether to compare message body when performing message duplicate dection -->
    <bool name="duplicate_compare_body">false</bool>
    <!-- Whether to enable audio alert for non emergency broadcasts on FEATURE_WATCH devices -->
    <bool name="watch_enable_non_emergency_audio">false</bool>
    <!-- Whether to show CMAS messages by in a different order than received by prioritizing them -->
    <bool name="show_cmas_messages_in_priority_order">false</bool>
    <!-- Whether to ignore any alert message in ECBM(Emergency Callback Mode) -->
    <bool name="ignore_messages_in_ecbm">false</bool>
    <!-- Show checkbox for Presidential alerts in settings -->
    <bool name="show_presidential_alerts_in_settings">false</bool>
    <!-- Whether to display public safety alert settings, some countries/carriers want to enable it by default and not allow users to disable -->
    <bool name="show_public_safety_settings">true</bool>
    <!-- Whether to bypass Do-Not-Disturb/silent mode and play emergency alert tone at full volume for presidential alert -->
    <bool name="full_volume_presidential_alert">false</bool>
<<<<<<< HEAD
    <!-- Whether to disable cell broadcast severe alert when extreme alert is disabled -->
    <bool name="disable_severe_when_extreme_disabled">true</bool>
=======
    <!-- Whether to bypass test alert settings and always enable exercise alert channel -->
    <bool name="always_enable_exercise_alert">false</bool>
>>>>>>> 4ca677c0
    <!-- 4370, 4383 -->
    <string-array name="cmas_presidential_alerts_channels_range_strings" translatable="false">
        <item>0x1112:rat=gsm, emergency=true</item>
        <item>0x1000:rat=cdma, emergency=true</item>
        <!-- additional language -->
        <item>0x111F:rat=gsm, emergency=true</item>
    </string-array>
    <!-- 4371~4372, 4384~4385 -->
    <string-array name="cmas_alert_extreme_channels_range_strings" translatable="false">
        <item>0x1113-0x1114:rat=gsm, emergency=true</item>
        <item>0x1001:rat=cdma, emergency=true</item>
        <!-- additional language -->
        <item>0x1120-0x1121:rat=gsm, emergency=true</item>
    </string-array>
    <!-- 4373~4378, 4386~4391 -->
    <string-array name="cmas_alerts_severe_range_strings" translatable="false">
        <item>0x1115-0x111A:rat=gsm, emergency=true</item>
        <item>0x1002:rat=cdma, emergency=true</item>
        <!-- additional language -->
        <item>0x1122-0x1127:rat=gsm, emergency=true</item>
    </string-array>
    <!-- 4379, 4392 -->
    <string-array name="cmas_amber_alerts_channels_range_strings" translatable="false">
        <item>0x111B:rat=gsm, emergency=true</item>
        <item>0x1003:rat=cdma, emergency=true</item>
        <!-- additional language -->
        <item>0x1128:rat=gsm, emergency=true</item>
    </string-array>
    <!-- 4380~4382, 4393~4395 -->
    <string-array name="required_monthly_test_range_strings" translatable="false">
        <item>0x111C:rat=gsm, emergency=true</item>
        <item>0x1004:rat=cdma, emergency=true</item>
        <!-- additional language -->
        <item>0x1129:rat=gsm, emergency=true</item>
    </string-array>
    <string-array name="exercise_alert_range_strings" translatable="false">
        <item>0x111D:rat=gsm, emergency=true</item>
        <!-- additional language -->
        <item>0x112A:rat=gsm, emergency=true</item>
    </string-array>
    <string-array name="operator_defined_alert_range_strings" translatable="false">
        <item>0x111E:rat=gsm, emergency=true</item>
        <!-- additional language -->
        <item>0x112B:rat=gsm, emergency=true</item>
    </string-array>

    <!-- 4352~4354, 4356 -->
    <string-array name="etws_alerts_range_strings" translatable="false">
        <item>0x1100-0x1102:rat=gsm, emergency=true</item>
        <item>0x1104:rat=gsm, emergency=true</item>
    </string-array>
    <!-- 4355-->
    <string-array name="etws_test_alerts_range_strings" translatable="false">
        <item>0x1103:rat=gsm, emergency=true</item>
    </string-array>

    <!-- Additional cell broadcast channels to enable -->
    <string-array name="additional_cbs_channels_strings" translatable="false"></string-array>
    <!-- Channels to receive emergency alerts -->
    <string-array name="emergency_alerts_channels_range_strings" translatable="false"></string-array>
    <!-- Channels to receive public safety messages -->
    <string-array name="public_safety_messages_channels_range_strings" translatable="false"></string-array>
    <!-- Channels to receive state/local test messages -->
    <string-array name="state_local_test_alert_range_strings" translatable="false"></string-array>
    <!-- Channels to receive geo-fencing trigger messages -->
    <string-array name="geo_fencing_trigger_messages_range_strings" translatable="false"></string-array>

    <!-- Values that are retrieved from the ListPreference.
         These must match the alert_reminder_interval_entries list above. -->
    <string-array name="alert_reminder_interval_values" translatable="false">
      <item>1</item>
      <item>2</item>
      <item>5</item>
      <item>15</item>
      <item>0</item>
    </string-array>

    <!-- Values that are active in the ListPreference.
         These must be a subset of the alert_reminder_interval_values list above. -->
    <string-array name="alert_reminder_interval_active_values" translatable="false">
      <item>1</item>
      <item>2</item>
      <item>15</item>
      <item>0</item>
    </string-array>

    <!-- Default value that in the ListPreference.
         These must be a subset of the alert_reminder_interval_values list above. -->
    <string name="alert_reminder_interval_default_value" translatable="false">0</string>

    <!-- Values that for the vibration pattern. -->
    <integer-array name="default_vibration_pattern">
        <item>0</item>      <!-- the number of milliseconds to wait before turning the vibrator on -->
        <item>2000</item>   <!-- the number of milliseconds for which to keep the vibrator on before turning it off -->
        <item>500</item>    <!-- Subsequent values alternate between durations in milliseconds to turn the vibrator off or to turn the vibrator on -->
        <item>1000</item>
        <item>500</item>
        <item>1000</item>
        <item>500</item>
        <item>2000</item>
        <item>500</item>
        <item>1000</item>
        <item>500</item>
        <item>1000</item>
    </integer-array>

    <!-- Whether the emergency alert notification is non-swipeable -->
    <bool name="non_swipeable_notificaiton">false</bool>

    <!-- Independent link support for Email, URL and phone in CMAS mes This array
     contains the message classes that should be linkfied. Values should match the ones defined
     in SmsCbCmasInfo class. If empty, no messages will be linked. By default, add link to all
     messages -->
    <integer-array name="message_classes_to_linkify">
        <item>0x00</item> <!-- Presidential alerts -->
        <item>0x01</item> <!-- Extreme alerts -->
        <item>0x02</item> <!-- Severe alerts -->
        <item>0x04</item> <!-- Monthly test -->
        <item>0x05</item> <!-- CMAS exercise -->
        <item>0x06</item> <!-- Operator defined use -->
        <item>0x07</item> <!-- Public Safety alerts -->
        <item>0x08</item> <!-- State/Local test alerts -->
    </integer-array>
</resources><|MERGE_RESOLUTION|>--- conflicted
+++ resolved
@@ -39,13 +39,10 @@
     <bool name="show_public_safety_settings">true</bool>
     <!-- Whether to bypass Do-Not-Disturb/silent mode and play emergency alert tone at full volume for presidential alert -->
     <bool name="full_volume_presidential_alert">false</bool>
-<<<<<<< HEAD
     <!-- Whether to disable cell broadcast severe alert when extreme alert is disabled -->
     <bool name="disable_severe_when_extreme_disabled">true</bool>
-=======
     <!-- Whether to bypass test alert settings and always enable exercise alert channel -->
     <bool name="always_enable_exercise_alert">false</bool>
->>>>>>> 4ca677c0
     <!-- 4370, 4383 -->
     <string-array name="cmas_presidential_alerts_channels_range_strings" translatable="false">
         <item>0x1112:rat=gsm, emergency=true</item>
