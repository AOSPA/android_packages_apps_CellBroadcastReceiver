--- conflicted
+++ resolved
@@ -29,8 +29,6 @@
     <bool name="duplicate_compare_body">false</bool>
     <!-- Whether to enable audio alert for non emergency broadcasts on FEATURE_WATCH devices -->
     <bool name="watch_enable_non_emergency_audio">false</bool>
-<<<<<<< HEAD
-=======
 
     <!-- 4370, 4383 -->
     <string-array name="cmas_presidential_alerts_channels_range_strings" translatable="false">
@@ -94,5 +92,4 @@
     <string-array name="emergency_alerts_channels_range_strings" translatable="false"></string-array>
     <!-- Channels to receive safety info alerts -->
     <string-array name="safety_info_alerts_channels_range_strings" translatable="false"></string-array>
->>>>>>> d170c846
 </resources>