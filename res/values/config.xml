--- conflicted
+++ resolved
@@ -31,11 +31,8 @@
     <bool name="reset_duplicate_detection_on_airplane_mode">false</bool>
     <!-- Whether to show CMAS messages by in a different order than received by prioritizing them -->
     <bool name="show_cmas_messages_in_priority_order">false</bool>
-<<<<<<< HEAD
-=======
     <!-- Whether to ignore any alert message in ECBM(Emergency Callback Mode) -->
     <bool name="ignore_messages_in_ecbm">false</bool>
->>>>>>> de4284d8
 
     <!-- 4370, 4383 -->
     <string-array name="cmas_presidential_alerts_channels_range_strings" translatable="false">
