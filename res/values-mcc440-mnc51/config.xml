--- conflicted
+++ resolved
@@ -15,19 +15,10 @@
 -->
 
 <resources>
-<<<<<<< HEAD
-    <!-- Based on KDDI open device requirement, only 4352 and 40963 should be enabled -->
-    <string-array name="etws_alerts_range_strings" translatable="false">
-        <!-- 0x1100 for earthquake -->
-        <item>0x1100:rat=gsm, emergency=true</item>
-        <!-- 0xA003 for Tsunami -->
-        <item>0xA003:rat=gsm, emergency=true, scope=carrier</item>
-=======
     <string-array name="etws_alerts_range_strings" translatable="false">
         <!-- 0x1100 for earthquake -->
         <item>0x1100:rat=gsm, emergency=true</item>
         <!-- 0xA003 for other purposes -->
         <item>0xA003:rat=gsm, type=other, emergency=true, scope=carrier</item>
->>>>>>> 4e71f580
     </string-array>
 </resources>