--- conflicted
+++ resolved
@@ -20,12 +20,8 @@
     <string name="sms_cb_settings" msgid="9021266457863671070">"Cảnh báo khẩn cấp không dây"</string>
     <string name="cell_broadcast_settings_not_available" msgid="3908142962162375221">"Người dùng này không được phép thay đổi các tùy chọn cài đặt cảnh báo khẩn cấp không dây"</string>
     <string name="button_dismiss" msgid="1234221657930516287">"OK"</string>
-<<<<<<< HEAD
     <string name="no_cell_broadcasts" msgid="7554779730107421769">"Không có thông báo nào"</string>
-=======
-    <string name="no_cell_broadcasts" msgid="7554779730107421769">"Không có cảnh báo nào trước đây"</string>
     <string name="menu_preferences" msgid="3596514894131599202">"Cài đặt"</string>
->>>>>>> db212d3b
     <string name="menu_delete_all" msgid="3940997343921149800">"Xóa chương trình phát sóng"</string>
     <string name="message_options" msgid="3178489901903589574">"Tùy chọn tin nhắn"</string>
     <string name="menu_view_details" msgid="1040989019045280975">"Xem chi tiết"</string>
