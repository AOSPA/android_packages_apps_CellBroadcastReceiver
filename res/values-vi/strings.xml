<?xml version="1.0" encoding="UTF-8"?>
<!--  Copyright (C) 2011 The Android Open Source Project

     Licensed under the Apache License, Version 2.0 (the "License");
     you may not use this file except in compliance with the License.
     You may obtain a copy of the License at

          http://www.apache.org/licenses/LICENSE-2.0

     Unless required by applicable law or agreed to in writing, software
     distributed under the License is distributed on an "AS IS" BASIS,
     WITHOUT WARRANTIES OR CONDITIONS OF ANY KIND, either express or implied.
     See the License for the specific language governing permissions and
     limitations under the License.
 -->

<resources xmlns:android="http://schemas.android.com/apk/res/android"
    xmlns:xliff="urn:oasis:names:tc:xliff:document:1.2">
    <string name="app_label" msgid="7559008249836700599">"Phát sóng trên di động"</string>
    <string name="sms_cb_settings" msgid="3795852619005211509">"Thông báo khẩn cấp"</string>
    <string name="cell_broadcast_settings_not_available" msgid="2612364350745967915">"Cài đặt truyền phát trên di động không khả dụng cho người dùng này"</string>
    <string name="button_dismiss" msgid="1234221657930516287">"OK"</string>
<<<<<<< HEAD
    <string name="no_cell_broadcasts" msgid="5409324337492758562">"Không có thông báo hoạt động nào trong khu vực của bạn. Bạn có thể thay đổi cài đặt Thông báo bằng tùy chọn menu Cài đặt."</string>
    <string name="menu_preferences" msgid="3596514894131599202">"Cài đặt"</string>
=======
    <string name="no_cell_broadcasts" msgid="5409324337492758562">"Không có cảnh báo hoạt động nào trong khu vực của bạn. Bạn có thể thay đổi cài đặt Cảnh báo bằng tùy chọn menu Cài đặt."</string>
>>>>>>> b2340a8c
    <string name="menu_delete_all" msgid="3940997343921149800">"Xóa chương trình phát sóng"</string>
    <string name="message_options" msgid="3178489901903589574">"Tùy chọn tin nhắn"</string>
    <string name="menu_view_details" msgid="1040989019045280975">"Xem chi tiết"</string>
    <string name="menu_delete" msgid="128380070910799366">"Xóa chương trình phát sóng"</string>
    <string name="view_details_title" msgid="1780427629491781473">"Chi tiết cảnh báo"</string>
    <string name="confirm_delete_broadcast" msgid="2540199303730232322">"Xóa chương trình phát sóng này?"</string>
    <string name="confirm_delete_all_broadcasts" msgid="2924444089047280871">"Xóa tất cả các thông báo của chương trình phát sóng đã nhận được?"</string>
    <string name="button_delete" msgid="4672451757925194350">"Xóa"</string>
    <string name="button_cancel" msgid="7479958360523246140">"Hủy"</string>
    <string name="etws_earthquake_warning" msgid="6428741104423152511">"Cảnh báo động đất"</string>
    <string name="etws_tsunami_warning" msgid="6173964105145900312">"Cảnh báo sóng thần"</string>
    <string name="etws_earthquake_and_tsunami_warning" msgid="662449983177407681">"Cảnh báo động đất và sóng thần"</string>
    <string name="etws_test_message" msgid="8447820262584381894">"Tin nhắn thử nghiệm trên ETWS"</string>
    <string name="etws_other_emergency_type" msgid="5233080551309721499">"Cảnh báo khẩn cấp"</string>
    <string name="cmas_presidential_level_alert" msgid="1209234030582361001">"Cảnh báo của tổng thống"</string>
    <string name="cmas_extreme_alert" msgid="2588720613319969289">"Cảnh báo khẩn cấp: Cao nhất"</string>
    <string name="cmas_severe_alert" msgid="4135809475315826913">"Cảnh báo khẩn cấp: Cao"</string>
    <string name="cmas_amber_alert" msgid="6154867710264778887">"Bắt cóc trẻ em (cảnh báo của Amber)"</string>
    <string name="cmas_required_monthly_test" msgid="6464047268150108932">"Thử nghiệm cảnh báo khẩn cấp hàng tháng"</string>
    <string name="cmas_exercise_alert" msgid="2892255514938370321">"Cảnh báo khẩn cấp (thực hiện)"</string>
    <string name="cmas_operator_defined_alert" msgid="8755372450810011476">"Cảnh báo khẩn cấp (nhà cung cấp dịch vụ)"</string>
    <string name="pws_other_message_identifiers" msgid="1813329661891149820">"Thông báo khẩn cấp"</string>
    <string name="cb_other_message_identifiers" msgid="5790068194529377210">"Thông báo truyền phát"</string>
    <string name="emergency_alerts_title" msgid="6605036374197485429">"Thông báo"</string>
    <string name="notification_channel_broadcast_messages" msgid="880704362482824524">"Thông báo truyền phát"</string>
    <string name="enable_emergency_alerts_title" msgid="2103482403462548059">"Cho phép thông báo"</string>
    <string name="enable_emergency_alerts_summary" msgid="8171013771243907245">"Nhận thông báo khẩn cấp"</string>
    <string name="alert_reminder_interval_title" msgid="7466642011937564868">"Âm thanh lời nhắc thông báo"</string>
    <string name="enable_alert_speech_title" msgid="8052104771053526941">"Đọc tin nhắn báo động"</string>
    <string name="enable_alert_speech_summary" msgid="356086178962268831">"Sử dụng tính năng chuyển văn bản thành giọng nói để đọc các tin nhắn báo động khẩn cấp"</string>
    <string name="emergency_alert_history_title" msgid="8310173569237268431">"Lịch sử thông báo khẩn cấp"</string>
    <string name="alert_preferences_title" msgid="6001469026393248468">"Tùy chọn thông báo"</string>
    <string name="enable_etws_test_alerts_title" msgid="3593533226735441539">"Thông báo thử nghiệm cho ETWS"</string>
    <string name="enable_etws_test_alerts_summary" msgid="8746155402612927306">"Thông báo thử nghiệm cho Hệ thống cảnh báo động đất và sóng thần"</string>
    <string name="enable_cmas_extreme_threat_alerts_title" msgid="5416260219062637770">"Mối đe dọa cực kỳ nghiêm trọng"</string>
    <string name="enable_cmas_extreme_threat_alerts_summary" msgid="5832146246627518123">"Mối đe dọa đến sinh mạng và tài sản cực kỳ nghiêm trọng"</string>
    <string name="enable_cmas_severe_threat_alerts_title" msgid="1066172973703410042">"Mối đe dọa nghiêm trọng"</string>
    <string name="enable_cmas_severe_threat_alerts_summary" msgid="5292443310309039223">"Mối đe dọa đến sinh mạng và tài sản nghiêm trọng"</string>
    <string name="enable_cmas_amber_alerts_title" msgid="1475030503498979651">"Thông báo AMBER"</string>
    <string name="enable_cmas_amber_alerts_summary" msgid="4495233280416889667">"Bản tin khẩn cấp vụ việc bắt cóc trẻ em"</string>
    <string name="enable_cmas_test_alerts_title" msgid="9000272842269750162">"Thông báo thử nghiệm cho CMAS"</string>
    <string name="enable_cmas_test_alerts_summary" msgid="2694842049601559724">"Thông báo thử nghiệm cho Hệ thống thông báo thương mại trên điện thoại di động"</string>
    <string name="enable_alert_vibrate_title" msgid="982817538757982090">"Rung"</string>
    <string name="use_full_volume_title" msgid="8581439612945182255">"Sử dụng mức âm lượng cao nhất"</string>
    <string name="use_full_volume_summary" msgid="3560764277281704697">"Bỏ qua tùy chọn âm lượng khác và Không làm phiền"</string>
    <string name="enable_area_update_info_alerts_title" msgid="3442042268424617226">"Chương trình phát sóng thông tin cập nhật khu vực"</string>
    <string name="enable_area_update_info_alerts_summary" msgid="6437816607144264910">"Hiển thị thông tin cập nhật trong trạng thái SIM"</string>
    <string name="category_dev_settings_title" msgid="6194393458398329994">"Tùy chọn nhà phát triển"</string>
    <string name="cmas_category_heading" msgid="3923503130776640717">"Danh mục cảnh báo:"</string>
    <string name="cmas_category_geo" msgid="4979494217069688527">"Địa vật lý"</string>
    <string name="cmas_category_met" msgid="7563732573851773537">"Khí tượng học"</string>
    <string name="cmas_category_safety" msgid="2986472639641883453">"An toàn"</string>
    <string name="cmas_category_security" msgid="2549520159044403704">"Bảo mật"</string>
    <string name="cmas_category_rescue" msgid="4907571719983321086">"Cứu hộ"</string>
    <string name="cmas_category_fire" msgid="3331981591918341119">"Cháy"</string>
    <string name="cmas_category_health" msgid="312569774587117324">"Sức khỏe"</string>
    <string name="cmas_category_env" msgid="9213088574227522961">"Môi trường"</string>
    <string name="cmas_category_transport" msgid="5014901635987361642">"Vận tải"</string>
    <string name="cmas_category_infra" msgid="3558151044446851398">"Cơ sở hạ tầng"</string>
    <string name="cmas_category_cbrne" msgid="240421557913603971">"Hóa học/Sinh học/Hạt nhân/Chất nổ"</string>
    <string name="cmas_category_other" msgid="6158932360790744360">"Khác"</string>
    <string name="cmas_response_heading" msgid="4205379547245540163">"Loại phản hồi:"</string>
    <string name="cmas_response_shelter" msgid="7301175579079615909">"Trú ẩn"</string>
    <string name="cmas_response_evacuate" msgid="5833170084430021095">"Sơ tán"</string>
    <string name="cmas_response_prepare" msgid="8428073909753758319">"Chuẩn bị"</string>
    <string name="cmas_response_execute" msgid="284719420769568493">"Thực thi"</string>
    <string name="cmas_response_monitor" msgid="681400164440495749">"Giám sát"</string>
    <string name="cmas_response_avoid" msgid="156419597612629270">"Tránh"</string>
    <string name="cmas_response_assess" msgid="9043534222710563415">"Đánh giá"</string>
    <string name="cmas_response_none" msgid="5149009359674452959">"Không có"</string>
    <string name="cmas_severity_heading" msgid="8437057117822305243">"Mức độ nghiêm trọng:"</string>
    <string name="cmas_severity_extreme" msgid="1312013282860183082">"Cực kỳ nghiêm trọng"</string>
    <string name="cmas_severity_severe" msgid="7504359209737074524">"Nghiêm trọng"</string>
    <string name="cmas_urgency_heading" msgid="8218282767913431492">"Mức khẩn cấp:"</string>
    <string name="cmas_urgency_immediate" msgid="1577485208196449288">"Ngay lập tức"</string>
    <string name="cmas_urgency_expected" msgid="6830831119872375936">"Mong đợi"</string>
    <string name="cmas_certainty_heading" msgid="8374669249736439193">"Mức độ chắc chắn:"</string>
    <string name="cmas_certainty_observed" msgid="3668549749352106472">"Được quan sát"</string>
    <string name="cmas_certainty_likely" msgid="4254497828943291749">"Có thể xảy ra"</string>
    <string name="delivery_time_heading" msgid="5980836543433619329">"Đã nhận:"</string>
    <string name="notification_multiple" msgid="5121978148152124860">"<xliff:g id="COUNT">%s</xliff:g> thông báo chưa đọc."</string>
    <string name="notification_multiple_title" msgid="1523638925739947855">"Thông báo mới"</string>
    <string name="show_cmas_opt_out_summary" msgid="4370292554938680862">"Hiện hộp thoại không tham gia sau khi hiện thông báo CMAS đầu tiên (ngoài Thông báo của tổng thống)."</string>
    <string name="show_cmas_opt_out_title" msgid="9182104842820171132">"Hiển thị hộp thoại chọn không tham gia"</string>
    <string name="cmas_opt_out_dialog_text" msgid="7529010670998259128">"Bạn hiện đang nhận được Thông báo khẩn cấp. Bạn có muốn tiếp tục nhận được Thông báo khẩn cấp không?"</string>
    <string name="cmas_opt_out_button_yes" msgid="7248930667195432936">"Có"</string>
    <string name="cmas_opt_out_button_no" msgid="3110484064328538553">"Không"</string>
    <string name="cb_list_activity_title" msgid="1433502151877791724">"Lịch sử thông báo khẩn cấp"</string>
  <string-array name="alert_reminder_interval_entries">
    <item msgid="6595211083588795160">"Một lần"</item>
    <item msgid="9097229303902157183">"2 phút một lần"</item>
    <item msgid="5718214950343391480">"5 phút một lần"</item>
    <item msgid="3863339891188103437">"15 phút một lần"</item>
    <item msgid="6868848414437854609">"Tắt"</item>
  </string-array>
</resources><|MERGE_RESOLUTION|>--- conflicted
+++ resolved
@@ -20,12 +20,7 @@
     <string name="sms_cb_settings" msgid="3795852619005211509">"Thông báo khẩn cấp"</string>
     <string name="cell_broadcast_settings_not_available" msgid="2612364350745967915">"Cài đặt truyền phát trên di động không khả dụng cho người dùng này"</string>
     <string name="button_dismiss" msgid="1234221657930516287">"OK"</string>
-<<<<<<< HEAD
     <string name="no_cell_broadcasts" msgid="5409324337492758562">"Không có thông báo hoạt động nào trong khu vực của bạn. Bạn có thể thay đổi cài đặt Thông báo bằng tùy chọn menu Cài đặt."</string>
-    <string name="menu_preferences" msgid="3596514894131599202">"Cài đặt"</string>
-=======
-    <string name="no_cell_broadcasts" msgid="5409324337492758562">"Không có cảnh báo hoạt động nào trong khu vực của bạn. Bạn có thể thay đổi cài đặt Cảnh báo bằng tùy chọn menu Cài đặt."</string>
->>>>>>> b2340a8c
     <string name="menu_delete_all" msgid="3940997343921149800">"Xóa chương trình phát sóng"</string>
     <string name="message_options" msgid="3178489901903589574">"Tùy chọn tin nhắn"</string>
     <string name="menu_view_details" msgid="1040989019045280975">"Xem chi tiết"</string>
