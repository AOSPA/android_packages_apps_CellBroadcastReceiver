--- conflicted
+++ resolved
@@ -68,15 +68,8 @@
     <string name="enable_alert_vibrate_title" msgid="982817538757982090">"Vibrazione"</string>
     <string name="use_full_volume_title" msgid="8581439612945182255">"Usa volume massimo"</string>
     <string name="use_full_volume_summary" msgid="3560764277281704697">"Ignora altre preferenze per Volume e Non disturbare"</string>
-<<<<<<< HEAD
-    <!-- no translation found for enable_channel_50_alerts_title (2793444925039251306) -->
-    <skip />
-    <!-- no translation found for enable_channel_50_alerts_summary (1638919917695623789) -->
-    <skip />
-=======
     <string name="enable_area_update_info_alerts_title" msgid="2793444925039251306">"Trasmissioni degli aggiornamenti relativi alla zona"</string>
     <string name="enable_area_update_info_alerts_summary" msgid="1638919917695623789">"Mostra le informazioni di aggiornamento nello stato della SIM"</string>
->>>>>>> 424bb84c
     <string name="category_dev_settings_title" msgid="6194393458398329994">"Opzioni sviluppatore"</string>
     <string name="cmas_category_heading" msgid="3923503130776640717">"Categoria avviso:"</string>
     <string name="cmas_category_geo" msgid="4979494217069688527">"Geofisici"</string>
