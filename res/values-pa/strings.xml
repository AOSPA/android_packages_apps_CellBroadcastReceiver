<?xml version="1.0" encoding="UTF-8"?>
<!--  Copyright (C) 2011 The Android Open Source Project

     Licensed under the Apache License, Version 2.0 (the "License");
     you may not use this file except in compliance with the License.
     You may obtain a copy of the License at

          http://www.apache.org/licenses/LICENSE-2.0

     Unless required by applicable law or agreed to in writing, software
     distributed under the License is distributed on an "AS IS" BASIS,
     WITHOUT WARRANTIES OR CONDITIONS OF ANY KIND, either express or implied.
     See the License for the specific language governing permissions and
     limitations under the License.
 -->

<resources xmlns:android="http://schemas.android.com/apk/res/android"
    xmlns:xliff="urn:oasis:names:tc:xliff:document:1.2">
    <string name="app_label" msgid="7559008249836700599">"ਸੈੱਲ ਪ੍ਰਸਾਰਣ"</string>
    <string name="sms_cb_settings" msgid="3795852619005211509">"ਸੰਕਟਕਾਲੀਨ ਸੁਚੇਤਨਾਵਾਂ"</string>
    <string name="cell_broadcast_settings_not_available" msgid="2612364350745967915">"ਸੈਲ ਪ੍ਰਸਾਰਨ ਸੈਟਿੰਗਾਂ ਇਸ ਉਪਭੋਗਤਾ ਲਈ ਉਪਲਬਧ ਨਹੀਂ ਹਨ"</string>
    <string name="button_dismiss" msgid="1234221657930516287">"ਠੀਕ"</string>
<<<<<<< HEAD
    <string name="no_cell_broadcasts" msgid="5409324337492758562">"ਤੁਹਾਡੇ ਖੇਤਰ ਵਿੱਚ ਕੋਈ ਸਰਗਰਮ ਚੇਤਾਵਨੀਆਂ ਨਹੀਂ ਹਨ। ਤੁਸੀਂ ਸੈਟਿੰਗਾਂ ਮੀਨੂ ਵਿਕਲਪ ਵਰਤਦੇ ਹੋਏ ਚੇਤਾਵਨੀ ਸੈਟਿੰਗਾਂ ਬਦਲ ਸਕਦੇ ਹੋ।"</string>
    <string name="menu_preferences" msgid="3596514894131599202">"ਸੈਟਿੰਗਾਂ"</string>
=======
    <string name="no_cell_broadcasts" msgid="5409324337492758562">"ਤੁਹਾਡੇ ਖੇਤਰ ਵਿੱਚ ਕੋਈ ਸਰਗਰਮ ਸੁਚੇਤਨਾ ਨਹੀਂ ਹਨ। ਤੁਸੀਂ ਸੈਟਿੰਗਾਂ ਮੀਨੂ ਵਿਕਲਪ ਵਰਤਦੇ ਹੋਏ ਸੁਚੇਤਨਾ ਸੈਟਿੰਗਾਂ ਬਦਲ ਸਕਦੇ ਹੋ।"</string>
>>>>>>> b2340a8c
    <string name="menu_delete_all" msgid="3940997343921149800">"ਪ੍ਰਸਾਰਨ ਮਿਟਾਓ"</string>
    <string name="message_options" msgid="3178489901903589574">"ਸੁਨੇਹਾ ਚੋਣਾਂ"</string>
    <string name="menu_view_details" msgid="1040989019045280975">"ਵੇਰਵੇ ਦੇਖੋ"</string>
    <string name="menu_delete" msgid="128380070910799366">"ਪ੍ਰਸਾਰਨ ਮਿਟਾਓ"</string>
    <string name="view_details_title" msgid="1780427629491781473">"ਚਿਤਾਵਨੀ ਵੇਰਵੇ"</string>
    <string name="confirm_delete_broadcast" msgid="2540199303730232322">"ਕੀ ਇਹ ਪ੍ਰਸਾਰਨ ਹਟਾਉਣਾ ਹੈ?"</string>
    <string name="confirm_delete_all_broadcasts" msgid="2924444089047280871">"ਕੀ ਸਾਰੇ ਪ੍ਰਾਪਤ ਕੀਤੇ ਪ੍ਰਸਾਰਨ ਸੁਨੇਹੇ ਮਿਟਾਉਣੇ ਹਨ?"</string>
    <string name="button_delete" msgid="4672451757925194350">"ਮਿਟਾਓ"</string>
    <string name="button_cancel" msgid="7479958360523246140">"ਰੱਦ ਕਰੋ"</string>
    <string name="etws_earthquake_warning" msgid="6428741104423152511">"ਭੁਚਾਲ ਚਿਤਾਵਨੀ"</string>
    <string name="etws_tsunami_warning" msgid="6173964105145900312">"ਸੁਨਾਮੀ ਚਿਤਾਵਨੀ"</string>
    <string name="etws_earthquake_and_tsunami_warning" msgid="662449983177407681">"ਭੁਚਾਲ ਅਤੇ ਸੁਨਾਮੀ ਚਿਤਾਵਨੀ"</string>
    <string name="etws_test_message" msgid="8447820262584381894">"ETWS ਟੈਸਟ ਸੁਨੇਹਾ"</string>
    <string name="etws_other_emergency_type" msgid="5233080551309721499">"ਸੰਕਟਕਾਲੀਨ ਚਿਤਾਵਨੀ"</string>
    <string name="cmas_presidential_level_alert" msgid="1209234030582361001">"ਪ੍ਰੈਜੀਡੈਂਸ਼ੀਅਲ ਚਿਤਾਵਨੀ"</string>
    <string name="cmas_extreme_alert" msgid="2588720613319969289">"ਸੰਕਟਕਾਲੀਨ ਚਿਤਾਵਨੀ: ਬੇਹੱਦ"</string>
    <string name="cmas_severe_alert" msgid="4135809475315826913">"ਸੰਕਟਕਾਲੀਨ ਚਿਤਾਵਨੀ: ਗੰਭੀਰ"</string>
    <string name="cmas_amber_alert" msgid="6154867710264778887">"ਬਾਲ ਅਗਵਾ (ਐਂਬਰ ਚਿਤਾਵਨੀ)"</string>
    <string name="cmas_required_monthly_test" msgid="6464047268150108932">"ਸੰਕਟਕਾਲੀਨ ਚਿਤਾਵਨੀ ਮਾਸਿਕ ਟੈਸਟ"</string>
    <string name="cmas_exercise_alert" msgid="2892255514938370321">"ਸੰਕਟਕਾਲੀਨ ਚਿਤਾਵਨੀ (ਮਸ਼ਕ)"</string>
    <string name="cmas_operator_defined_alert" msgid="8755372450810011476">"ਸੰਕਟਕਾਲੀਨ ਚਿਤਾਵਨੀ (ਓਪਰੇਟਰ)"</string>
    <string name="pws_other_message_identifiers" msgid="1813329661891149820">"ਐਮਰਜੈਂਸੀ ਚਿਤਾਵਨੀ"</string>
    <string name="cb_other_message_identifiers" msgid="5790068194529377210">"ਪ੍ਰਸਾਰਣ ਸੁਨੇਹੇ"</string>
    <string name="emergency_alerts_title" msgid="6605036374197485429">"ਸੁਚੇਤਨਾਵਾਂ"</string>
    <string name="notification_channel_broadcast_messages" msgid="880704362482824524">"ਪ੍ਰਸਾਰਿਤ ਸੁਨੇਹੇ"</string>
    <string name="enable_emergency_alerts_title" msgid="2103482403462548059">"ਸੁਚੇਤਨਾਵਾਂ ਨੂੰ ਇਜਾਜ਼ਤ ਦਿਓ"</string>
    <string name="enable_emergency_alerts_summary" msgid="8171013771243907245">"ਸੰਕਟਕਾਲੀਨ ਸੂਚਨਾਵਾਂ ਪ੍ਰਾਪਤ ਕਰੋ"</string>
    <string name="alert_reminder_interval_title" msgid="7466642011937564868">"ਸੁਚੇਤਨਾ ਯਾਦ-ਦਹਾਨੀ ਧੁਨੀ"</string>
    <string name="enable_alert_speech_title" msgid="8052104771053526941">"ਚਿਤਾਵਨੀ ਸੁਨੇਹਾ ਬੋਲੋ"</string>
    <string name="enable_alert_speech_summary" msgid="356086178962268831">"ਐਮਰਜੈਂਸੀ ਚਿਤਾਵਨੀ ਸੁਨੇਹੇ ਬੋਲਣ ਲਈ \"ਲਿਖਤ-ਤੋਂ-ਬੋਲੀ\" ਵਰਤੋ"</string>
    <string name="emergency_alert_history_title" msgid="8310173569237268431">"ਸੰਕਟਕਾਲੀਨ ਸੁਚੇਤਨਾ ਦਾ ਇਤਿਹਾਸ"</string>
    <string name="alert_preferences_title" msgid="6001469026393248468">"ਸੁਚੇਤਨਾ ਤਰਜੀਹਾਂ"</string>
    <string name="enable_etws_test_alerts_title" msgid="3593533226735441539">"ETWS ਟੈਸਟ ਪ੍ਰਸਾਰਣ"</string>
    <string name="enable_etws_test_alerts_summary" msgid="8746155402612927306">"ਭੂਚਾਲ ਸੁਨਾਮੀ ਚੇਤਾਵਨੀ ਸਿਸਟਮ ਲਈ ਟੈਸਟ ਪ੍ਰਸਾਰਣ"</string>
    <string name="enable_cmas_extreme_threat_alerts_title" msgid="5416260219062637770">"ਹੱਦੋਂ ਵੱਧ ਖਤਰੇ"</string>
    <string name="enable_cmas_extreme_threat_alerts_summary" msgid="5832146246627518123">"ਜੀਵਨ ਅਤੇ ਜ਼ਮੀਨ-ਜਾਇਦਾਦ ਨੂੰ ਹੱਦੋਂ ਵੱਧ ਖਤਰਿਆਂ ਸਬੰਧੀ ਸੁਚੇਤਨਾਵਾਂ"</string>
    <string name="enable_cmas_severe_threat_alerts_title" msgid="1066172973703410042">"ਗੰਭੀਰ ਖਤਰੇ"</string>
    <string name="enable_cmas_severe_threat_alerts_summary" msgid="5292443310309039223">"ਜੀਵਨ ਅਤੇ ਜ਼ਮੀਨ-ਜਾਇਦਾਦ ਨੂੰ ਗੰਭੀਰ ਖਤਰਿਆਂ ਸਬੰਧੀ ਸੁਚੇਤਨਾਵਾਂ"</string>
    <string name="enable_cmas_amber_alerts_title" msgid="1475030503498979651">"ਐਂਬਰ ਸੁਚੇਤਨਾਵਾਂ"</string>
    <string name="enable_cmas_amber_alerts_summary" msgid="4495233280416889667">"ਅਗਵਾ ਹੋਏ ਬੱਚੇ ਸਬੰਧੀ ਸੰਕਟਕਾਲੀਨ ਬੁਲੇਟਿਨ"</string>
    <string name="enable_cmas_test_alerts_title" msgid="9000272842269750162">"CMAS ਟੈਸਟ ਪ੍ਰਸਾਰਣ"</string>
    <string name="enable_cmas_test_alerts_summary" msgid="2694842049601559724">"ਵਪਾਰਕ ਮੋਬਾਈਲ ਸੁਚੇਤਨਾ ਸਿਸਟਮ ਲਈ ਟੈਸਟ ਪ੍ਰਸਾਰਣ"</string>
    <string name="enable_alert_vibrate_title" msgid="982817538757982090">"ਥਰਥਰਾਹਟ ਕਰੋ"</string>
    <string name="use_full_volume_title" msgid="8581439612945182255">"ਪੂਰੀ ਵੌਲਿਊਮ ਦੀ ਵਰਤੋਂਂ ਕਰੋ"</string>
    <string name="use_full_volume_summary" msgid="3560764277281704697">"ਹੋਰ ਵੌਲਿਊਮ ਅਤੇ \'ਮੈਨੂੰ ਪਰੇਸ਼ਾਨ ਨਾ ਕਰੋ\' ਤਰਜੀਹਾਂ ਨੂੰ ਅਣਡਿੱਠ ਕਰੋ"</string>
    <string name="enable_area_update_info_alerts_title" msgid="3442042268424617226">"ਖੇਤਰ ਬਾਰੇ ਤਾਜ਼ਾ ਜਾਣਕਾਰੀ ਦੇ ਪ੍ਰਸਾਰਣ"</string>
    <string name="enable_area_update_info_alerts_summary" msgid="6437816607144264910">"SIM ਅਵਸਥਾ ਵਿੱਚ ਅੱਪਡੇਟ ਦੀ ਜਾਣਕਾਰੀ ਦਿਖਾਓ"</string>
    <string name="category_dev_settings_title" msgid="6194393458398329994">"ਵਿਕਾਸਕਾਰ ਚੋਣਾਂ"</string>
    <string name="cmas_category_heading" msgid="3923503130776640717">"ਚਿਤਾਵਨੀ ਸ਼੍ਰੇਣੀ:"</string>
    <string name="cmas_category_geo" msgid="4979494217069688527">"ਜਿਓਫਿਜੀਕਲ"</string>
    <string name="cmas_category_met" msgid="7563732573851773537">"ਮੌਸਮ ਵਿਗਿਆਨ ਸੰਬੰਧੀ"</string>
    <string name="cmas_category_safety" msgid="2986472639641883453">"ਸੁਰੱਖਿਆ"</string>
    <string name="cmas_category_security" msgid="2549520159044403704">"ਸੁਰੱਖਿਆ"</string>
    <string name="cmas_category_rescue" msgid="4907571719983321086">"ਬਚਾਅ"</string>
    <string name="cmas_category_fire" msgid="3331981591918341119">"ਅੱਗ"</string>
    <string name="cmas_category_health" msgid="312569774587117324">"ਸਿਹਤ"</string>
    <string name="cmas_category_env" msgid="9213088574227522961">"ਵਾਤਾਵਰਨ ਸੰਬੰਧੀ"</string>
    <string name="cmas_category_transport" msgid="5014901635987361642">"ਆਵਾਜਾਈ"</string>
    <string name="cmas_category_infra" msgid="3558151044446851398">"ਇੰਫਰਾਸਟ੍ਰਕਚਰ"</string>
    <string name="cmas_category_cbrne" msgid="240421557913603971">"ਕੈਮੀਕਲ/ਬਾਇਓਲੌਜੀਕਲ/ਨਿਊਕਲੀਅਰ/ਵਿਸਫੋਟਕ"</string>
    <string name="cmas_category_other" msgid="6158932360790744360">"ਹੋਰ"</string>
    <string name="cmas_response_heading" msgid="4205379547245540163">"ਜਵਾਬ ਪ੍ਰਕਾਰ:"</string>
    <string name="cmas_response_shelter" msgid="7301175579079615909">"ਸ਼ਰਨ"</string>
    <string name="cmas_response_evacuate" msgid="5833170084430021095">"ਖ਼ਾਲੀ ਕਰੋ"</string>
    <string name="cmas_response_prepare" msgid="8428073909753758319">"ਤਿਆਰ ਕਰੋ"</string>
    <string name="cmas_response_execute" msgid="284719420769568493">"ਐਗਜੀਕਿਊਟ ਕਰੋ"</string>
    <string name="cmas_response_monitor" msgid="681400164440495749">"ਨਿਰੀਖਣ ਕਰੋ"</string>
    <string name="cmas_response_avoid" msgid="156419597612629270">"ਪਰਹੇਜ਼ ਕਰੋ"</string>
    <string name="cmas_response_assess" msgid="9043534222710563415">"ਮੁਲਾਂਕਣ ਕਰੋ"</string>
    <string name="cmas_response_none" msgid="5149009359674452959">"ਕੋਈ ਨਹੀਂ"</string>
    <string name="cmas_severity_heading" msgid="8437057117822305243">"ਤੀਬਰਤਾ:"</string>
    <string name="cmas_severity_extreme" msgid="1312013282860183082">"ਐਕਸਟ੍ਰੀਮ"</string>
    <string name="cmas_severity_severe" msgid="7504359209737074524">"ਗੰਭੀਰ"</string>
    <string name="cmas_urgency_heading" msgid="8218282767913431492">"ਲੋੜਵੰਦੀ:"</string>
    <string name="cmas_urgency_immediate" msgid="1577485208196449288">"ਤੁਰੰਤ"</string>
    <string name="cmas_urgency_expected" msgid="6830831119872375936">"ਆਸ ਕੀਤੀ"</string>
    <string name="cmas_certainty_heading" msgid="8374669249736439193">"ਨਿਸ਼ਚਾ:"</string>
    <string name="cmas_certainty_observed" msgid="3668549749352106472">"ਨਿਰੀਖਅਤ"</string>
    <string name="cmas_certainty_likely" msgid="4254497828943291749">"ਸੰਭਾਵਨਾ"</string>
    <string name="delivery_time_heading" msgid="5980836543433619329">"ਪ੍ਰਾਪਤ:"</string>
    <string name="notification_multiple" msgid="5121978148152124860">"<xliff:g id="COUNT">%s</xliff:g> ਅਨਰੀਡ ਚਿਤਾਵਨੀਆਂ।"</string>
    <string name="notification_multiple_title" msgid="1523638925739947855">"ਨਵੀਆਂ ਚਿਤਾਵਨੀਆਂ"</string>
    <string name="show_cmas_opt_out_summary" msgid="4370292554938680862">"ਪਹਿਲੀ CMAS ਚਿਤਾਵਨੀ ਡਿਸਪਲੇ ਕਰਨ ਤੋਂ ਬਾਅਦ ਇੱਕ ਔਪਟ-ਆਊਟ ਡਾਇਲੌਗ ਦਿਖਾਓ (ਪ੍ਰੈਜੀਡੈਂਸ਼ੀਅਲ ਚਿਤਾਵਨੀ ਤੋਂ ਇਲਾਵਾ)।"</string>
    <string name="show_cmas_opt_out_title" msgid="9182104842820171132">"ਔਪਟ-ਆਊਟ ਡਾਇਲੌਗ ਦਿਖਾਓ"</string>
    <string name="cmas_opt_out_dialog_text" msgid="7529010670998259128">"ਇਸ ਵੇਲੇ ਤੁਸੀਂ ਐਮਰਜੈਂਸੀ ਚਿਤਾਵਨੀਆਂ ਪ੍ਰਾਪਤ ਕਰ ਰਹੇ ਹੋ। ਕੀ ਤੁਸੀਂ ਐਮਰਜੈਂਸੀ ਚਿਤਾਵਨੀਆਂ ਪ੍ਰਾਪਤ ਕਰਨਾ ਜਾਰੀ ਰੱਖਣਾ ਚਾਹੁੰਦੇ ਹੋ?"</string>
    <string name="cmas_opt_out_button_yes" msgid="7248930667195432936">"ਹਾਂ"</string>
    <string name="cmas_opt_out_button_no" msgid="3110484064328538553">"ਨਹੀਂ"</string>
    <string name="cb_list_activity_title" msgid="1433502151877791724">"ਸੰਕਟਕਾਲੀਨ ਚੇਤਾਵਨੀ ਸਬੰਧੀ ਇਤਿਹਾਸ"</string>
  <string-array name="alert_reminder_interval_entries">
    <item msgid="6595211083588795160">"ਇੱਕ ਵਾਰ"</item>
    <item msgid="9097229303902157183">"ਹਰੇਕ 2 ਮਿੰਟਾਂ ਵਿੱਚ"</item>
    <item msgid="5718214950343391480">"ਹਰੇਕ 5 ਮਿੰਟਾਂ ਵਿੱਚ"</item>
    <item msgid="3863339891188103437">"ਹਰੇਕ 15 ਮਿੰਟਾਂ ਵਿੱਚ"</item>
    <item msgid="6868848414437854609">"ਬੰਦ"</item>
  </string-array>
</resources><|MERGE_RESOLUTION|>--- conflicted
+++ resolved
@@ -20,12 +20,7 @@
     <string name="sms_cb_settings" msgid="3795852619005211509">"ਸੰਕਟਕਾਲੀਨ ਸੁਚੇਤਨਾਵਾਂ"</string>
     <string name="cell_broadcast_settings_not_available" msgid="2612364350745967915">"ਸੈਲ ਪ੍ਰਸਾਰਨ ਸੈਟਿੰਗਾਂ ਇਸ ਉਪਭੋਗਤਾ ਲਈ ਉਪਲਬਧ ਨਹੀਂ ਹਨ"</string>
     <string name="button_dismiss" msgid="1234221657930516287">"ਠੀਕ"</string>
-<<<<<<< HEAD
     <string name="no_cell_broadcasts" msgid="5409324337492758562">"ਤੁਹਾਡੇ ਖੇਤਰ ਵਿੱਚ ਕੋਈ ਸਰਗਰਮ ਚੇਤਾਵਨੀਆਂ ਨਹੀਂ ਹਨ। ਤੁਸੀਂ ਸੈਟਿੰਗਾਂ ਮੀਨੂ ਵਿਕਲਪ ਵਰਤਦੇ ਹੋਏ ਚੇਤਾਵਨੀ ਸੈਟਿੰਗਾਂ ਬਦਲ ਸਕਦੇ ਹੋ।"</string>
-    <string name="menu_preferences" msgid="3596514894131599202">"ਸੈਟਿੰਗਾਂ"</string>
-=======
-    <string name="no_cell_broadcasts" msgid="5409324337492758562">"ਤੁਹਾਡੇ ਖੇਤਰ ਵਿੱਚ ਕੋਈ ਸਰਗਰਮ ਸੁਚੇਤਨਾ ਨਹੀਂ ਹਨ। ਤੁਸੀਂ ਸੈਟਿੰਗਾਂ ਮੀਨੂ ਵਿਕਲਪ ਵਰਤਦੇ ਹੋਏ ਸੁਚੇਤਨਾ ਸੈਟਿੰਗਾਂ ਬਦਲ ਸਕਦੇ ਹੋ।"</string>
->>>>>>> b2340a8c
     <string name="menu_delete_all" msgid="3940997343921149800">"ਪ੍ਰਸਾਰਨ ਮਿਟਾਓ"</string>
     <string name="message_options" msgid="3178489901903589574">"ਸੁਨੇਹਾ ਚੋਣਾਂ"</string>
     <string name="menu_view_details" msgid="1040989019045280975">"ਵੇਰਵੇ ਦੇਖੋ"</string>
