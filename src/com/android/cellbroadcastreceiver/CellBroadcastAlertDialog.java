/*
 * Copyright (C) 2016 The Android Open Source Project
 *
 * Licensed under the Apache License, Version 2.0 (the "License");
 * you may not use this file except in compliance with the License.
 * You may obtain a copy of the License at
 *
 *      http://www.apache.org/licenses/LICENSE-2.0
 *
 * Unless required by applicable law or agreed to in writing, software
 * distributed under the License is distributed on an "AS IS" BASIS,
 * WITHOUT WARRANTIES OR CONDITIONS OF ANY KIND, either express or implied.
 * See the License for the specific language governing permissions and
 * limitations under the License.
 */

package com.android.cellbroadcastreceiver;

import android.annotation.IntDef;
import android.annotation.NonNull;
import android.app.Activity;
import android.app.AlertDialog;
import android.app.KeyguardManager;
import android.app.NotificationManager;
import android.app.PendingIntent;
import android.app.RemoteAction;
import android.content.BroadcastReceiver;
import android.content.ClipData;
import android.content.ClipboardManager;
import android.content.Context;
import android.content.Intent;
import android.content.IntentFilter;
import android.content.SharedPreferences;
import android.content.res.Configuration;
import android.content.res.Resources;
import android.graphics.Point;
import android.graphics.drawable.Drawable;
import android.os.Bundle;
import android.os.Handler;
import android.os.Message;
import android.os.PowerManager;
import android.preference.PreferenceManager;
import android.provider.Telephony;
import android.telephony.SmsCbCmasInfo;
import android.telephony.SmsCbMessage;
import android.telephony.TelephonyManager;
import android.text.Spannable;
import android.text.SpannableString;
import android.text.TextUtils;
import android.text.format.DateUtils;
import android.text.method.LinkMovementMethod;
import android.text.style.ClickableSpan;
import android.text.util.Linkify;
import android.util.Log;
import android.view.Display;
import android.view.Gravity;
import android.view.KeyEvent;
import android.view.LayoutInflater;
import android.view.View;
import android.view.ViewGroup;
import android.view.Window;
import android.view.WindowManager;
import android.view.textclassifier.TextClassification;
import android.view.textclassifier.TextClassification.Request;
import android.view.textclassifier.TextClassifier;
import android.view.textclassifier.TextLinks;
import android.view.textclassifier.TextLinks.TextLink;
import android.widget.ImageView;
import android.widget.TextView;
import android.widget.Toast;

import com.android.cellbroadcastreceiver.CellBroadcastChannelManager.CellBroadcastChannelRange;
import com.android.internal.annotations.VisibleForTesting;

import java.lang.annotation.Retention;
import java.lang.annotation.RetentionPolicy;
import java.util.ArrayList;
import java.util.Arrays;
import java.util.Collections;
import java.util.Comparator;
import java.util.Locale;
import java.util.concurrent.atomic.AtomicInteger;

/**
 * Custom alert dialog with optional flashing warning icon.
 * Alert audio and text-to-speech handled by {@link CellBroadcastAlertAudio}.
 */
public class CellBroadcastAlertDialog extends Activity {

    private static final String TAG = "CellBroadcastAlertDialog";

    /** Intent extra indicate this intent should not dismiss the notification */
    @VisibleForTesting
    public static final String DISMISS_NOTIFICATION_EXTRA = "dismiss_notification";

    // Intent extra to identify if notification was sent while trying to move away from the dialog
    //  without acknowledging the dialog
    static final String FROM_SAVE_STATE_NOTIFICATION_EXTRA = "from_save_state_notification";

    /** Not link any text. */
    private static final int LINK_METHOD_NONE = 0;

    private static final String LINK_METHOD_NONE_STRING = "none";

    /** Use {@link android.text.util.Linkify} to generate links. */
    private static final int LINK_METHOD_LEGACY_LINKIFY = 1;

    private static final String LINK_METHOD_LEGACY_LINKIFY_STRING = "legacy_linkify";

    /**
     * Use the machine learning based {@link TextClassifier} to generate links. Will fallback to
     * {@link #LINK_METHOD_LEGACY_LINKIFY} if not enabled.
     */
    private static final int LINK_METHOD_SMART_LINKIFY = 2;

    private static final String LINK_METHOD_SMART_LINKIFY_STRING = "smart_linkify";

    /**
     * Use the machine learning based {@link TextClassifier} to generate links but hiding copy
     * option. Will fallback to
     * {@link #LINK_METHOD_LEGACY_LINKIFY} if not enabled.
     */
    private static final int LINK_METHOD_SMART_LINKIFY_NO_COPY = 3;

    private static final String LINK_METHOD_SMART_LINKIFY_NO_COPY_STRING = "smart_linkify_no_copy";


    /**
     * Text link method
     * @hide
     */
    @Retention(RetentionPolicy.SOURCE)
    @IntDef(prefix = "LINK_METHOD_",
            value = {LINK_METHOD_NONE, LINK_METHOD_LEGACY_LINKIFY,
                    LINK_METHOD_SMART_LINKIFY, LINK_METHOD_SMART_LINKIFY_NO_COPY})
    private @interface LinkMethod {}


    /** List of cell broadcast messages to display (oldest to newest). */
    protected ArrayList<SmsCbMessage> mMessageList;

    /** Whether a CMAS alert other than Presidential Alert was displayed. */
    private boolean mShowOptOutDialog;

    /** Length of time for the warning icon to be visible. */
    private static final int WARNING_ICON_ON_DURATION_MSEC = 800;

    /** Length of time for the warning icon to be off. */
    private static final int WARNING_ICON_OFF_DURATION_MSEC = 800;

    /** Length of time to keep the screen turned on. */
    private static final int KEEP_SCREEN_ON_DURATION_MSEC = 60000;

    /** Animation handler for the flashing warning icon (emergency alerts only). */
    @VisibleForTesting
    public AnimationHandler mAnimationHandler = new AnimationHandler();

    /** Handler to add and remove screen on flags for emergency alerts. */
    private final ScreenOffHandler mScreenOffHandler = new ScreenOffHandler();

    // Show the opt-out dialog
    private AlertDialog mOptOutDialog;

    /** BroadcastReceiver for screen off events. When screen was off, remove FLAG_TURN_SCREEN_ON to
     * start from a clean state. Otherwise, the window flags from the first alert will be
     * automatically applied to the following alerts handled at onNewIntent.
     */
    private BroadcastReceiver mScreenOffReceiver = new BroadcastReceiver() {
        @Override
        public void onReceive(Context context, Intent intent){
            Log.d(TAG, "onSreenOff: remove FLAG_TURN_SCREEN_ON flag");
            getWindow().clearFlags(WindowManager.LayoutParams.FLAG_TURN_SCREEN_ON);
        }
    };

    /**
     * Animation handler for the flashing warning icon (emergency alerts only).
     */
    @VisibleForTesting
    public class AnimationHandler extends Handler {
        /** Latest {@code message.what} value for detecting old messages. */
        @VisibleForTesting
        public final AtomicInteger mCount = new AtomicInteger();

        /** Warning icon state: visible == true, hidden == false. */
        @VisibleForTesting
        public boolean mWarningIconVisible;

        /** The warning icon Drawable. */
        private Drawable mWarningIcon;

        /** The View containing the warning icon. */
        private ImageView mWarningIconView;

        /** Package local constructor (called from outer class). */
        AnimationHandler() {}

        /** Start the warning icon animation. */
        @VisibleForTesting
        public void startIconAnimation(int subId) {
            if (!initDrawableAndImageView(subId)) {
                return;     // init failure
            }
            mWarningIconVisible = true;
            mWarningIconView.setVisibility(View.VISIBLE);
            updateIconState();
            queueAnimateMessage();
        }

        /** Stop the warning icon animation. */
        @VisibleForTesting
        public void stopIconAnimation() {
            // Increment the counter so the handler will ignore the next message.
            mCount.incrementAndGet();
        }

        /** Update the visibility of the warning icon. */
        private void updateIconState() {
            mWarningIconView.setImageAlpha(mWarningIconVisible ? 255 : 0);
            mWarningIconView.invalidateDrawable(mWarningIcon);
        }

        /** Queue a message to animate the warning icon. */
        private void queueAnimateMessage() {
            int msgWhat = mCount.incrementAndGet();
            sendEmptyMessageDelayed(msgWhat, mWarningIconVisible ? WARNING_ICON_ON_DURATION_MSEC
                    : WARNING_ICON_OFF_DURATION_MSEC);
        }

        @Override
        public void handleMessage(Message msg) {
            if (msg.what == mCount.get()) {
                mWarningIconVisible = !mWarningIconVisible;
                updateIconState();
                queueAnimateMessage();
            }
        }

        /**
         * Initialize the Drawable and ImageView fields.
         *
         * @param subId Subscription index
         *
         * @return true if successful; false if any field failed to initialize
         */
        private boolean initDrawableAndImageView(int subId) {
            if (mWarningIcon == null) {
                try {
                    mWarningIcon = CellBroadcastSettings.getResources(getApplicationContext(),
                            subId).getDrawable(R.drawable.ic_warning_googred);
                } catch (Resources.NotFoundException e) {
                    Log.e(TAG, "warning icon resource not found", e);
                    return false;
                }
            }
            if (mWarningIconView == null) {
                mWarningIconView = (ImageView) findViewById(R.id.icon);
                if (mWarningIconView != null) {
                    mWarningIconView.setImageDrawable(mWarningIcon);
                } else {
                    Log.e(TAG, "failed to get ImageView for warning icon");
                    return false;
                }
            }
            return true;
        }
    }

    /**
     * Handler to add {@code FLAG_KEEP_SCREEN_ON} for emergency alerts. After a short delay,
     * remove the flag so the screen can turn off to conserve the battery.
     */
    private class ScreenOffHandler extends Handler {
        /** Latest {@code message.what} value for detecting old messages. */
        private final AtomicInteger mCount = new AtomicInteger();

        /** Package local constructor (called from outer class). */
        ScreenOffHandler() {}

        /** Add screen on window flags and queue a delayed message to remove them later. */
        void startScreenOnTimer(@NonNull SmsCbMessage message) {
            // if screenOnDuration in milliseconds. if set to 0, do not turn screen on.
            int screenOnDuration = KEEP_SCREEN_ON_DURATION_MSEC;
            CellBroadcastChannelManager channelManager = new CellBroadcastChannelManager(
                    getApplicationContext(), message.getSubscriptionId());
            CellBroadcastChannelRange range = channelManager
                    .getCellBroadcastChannelRangeFromMessage(message);
            if (range!= null) {
                screenOnDuration = range.mScreenOnDuration;
            }
            if (screenOnDuration == 0) {
                Log.d(TAG, "screenOnDuration set to 0, do not turn screen on");
                return;
            }
            addWindowFlags();
            int msgWhat = mCount.incrementAndGet();
            removeMessages(msgWhat - 1);    // Remove previous message, if any.
            sendEmptyMessageDelayed(msgWhat, screenOnDuration);
            Log.d(TAG, "added FLAG_KEEP_SCREEN_ON, queued screen off message id " + msgWhat);
        }

        /** Remove the screen on window flags and any queued screen off message. */
        void stopScreenOnTimer() {
            removeMessages(mCount.get());
            clearWindowFlags();
        }

        /** Set the screen on window flags. */
        private void addWindowFlags() {
            getWindow().addFlags(WindowManager.LayoutParams.FLAG_TURN_SCREEN_ON
                    | WindowManager.LayoutParams.FLAG_KEEP_SCREEN_ON);
        }

        /**
         * Clear the keep screen on window flags in order for powersaving but keep TURN_ON_SCREEN_ON
         * to make sure next wake up still turn screen on without unintended onStop triggered at
         * the beginning.
         */
        private void clearWindowFlags() {
            getWindow().clearFlags(WindowManager.LayoutParams.FLAG_KEEP_SCREEN_ON);
        }

        @Override
        public void handleMessage(Message msg) {
            int msgWhat = msg.what;
            if (msgWhat == mCount.get()) {
                clearWindowFlags();
                Log.d(TAG, "removed FLAG_KEEP_SCREEN_ON with id " + msgWhat);
            } else {
                Log.e(TAG, "discarding screen off message with id " + msgWhat);
            }
        }
    }

    @Override
    protected void onCreate(Bundle savedInstanceState) {
        super.onCreate(savedInstanceState);
        // if this is only to dismiss any pending alert dialog
        if (getIntent().getBooleanExtra(CellBroadcastAlertService.DISMISS_DIALOG, false)) {
            dismissAllFromNotification(getIntent());
            return;
        }

        final Window win = getWindow();

        // We use a custom title, so remove the standard dialog title bar
        win.requestFeature(Window.FEATURE_NO_TITLE);

        // Full screen alerts display above the keyguard and when device is locked.
        win.addFlags(WindowManager.LayoutParams.FLAG_FULLSCREEN
                | WindowManager.LayoutParams.FLAG_SHOW_WHEN_LOCKED
                | WindowManager.LayoutParams.FLAG_DISMISS_KEYGUARD);

        // Disable home button when alert dialog is showing if mute_by_physical_button is false.
        if (!CellBroadcastSettings.getResourcesForDefaultSubId(getApplicationContext())
                .getBoolean(R.bool.mute_by_physical_button)) {
            final View decorView = win.getDecorView();
            decorView.setSystemUiVisibility(View.SYSTEM_UI_FLAG_HIDE_NAVIGATION);
        }

        // Initialize the view.
        LayoutInflater inflater = LayoutInflater.from(this);
        setContentView(inflater.inflate(R.layout.cell_broadcast_alert, null));

        findViewById(R.id.dismissButton).setOnClickListener(v -> dismiss());

        // Get message list from saved Bundle or from Intent.
        if (savedInstanceState != null) {
            Log.d(TAG, "onCreate getting message list from saved instance state");
            mMessageList = savedInstanceState.getParcelableArrayList(
                    CellBroadcastAlertService.SMS_CB_MESSAGE_EXTRA);
        } else {
            Log.d(TAG, "onCreate getting message list from intent");
            Intent intent = getIntent();
            mMessageList = intent.getParcelableArrayListExtra(
                    CellBroadcastAlertService.SMS_CB_MESSAGE_EXTRA);

            // If we were started from a notification, dismiss it.
            clearNotification(intent);
        }

        registerReceiver(mScreenOffReceiver, new IntentFilter(Intent.ACTION_SCREEN_OFF));

        if (mMessageList == null || mMessageList.size() == 0) {
            Log.e(TAG, "onCreate failed as message list is null or empty");
            finish();
        } else {
            Log.d(TAG, "onCreate loaded message list of size " + mMessageList.size());

            // For emergency alerts, keep screen on so the user can read it
            SmsCbMessage message = getLatestMessage();

            if (message == null) {
                Log.e(TAG, "message is null");
                finish();
                return;
            }

            CellBroadcastChannelManager channelManager = new CellBroadcastChannelManager(
                    this, message.getSubscriptionId());
            if (channelManager.isEmergencyMessage(message)) {
                Log.d(TAG, "onCreate setting screen on timer for emergency alert for sub "
                        + message.getSubscriptionId());
                mScreenOffHandler.startScreenOnTimer(message);
            }

            setFinishAlertOnTouchOutside();

            updateAlertText(message);

            Resources res = CellBroadcastSettings.getResources(getApplicationContext(),
                    message.getSubscriptionId());
            if (res.getBoolean(R.bool.enable_text_copy)) {
                TextView textView = findViewById(R.id.message);
                if (textView != null) {
                    textView.setOnLongClickListener(v -> copyMessageToClipboard(message,
                            getApplicationContext()));
                }
            }
        }
    }

    @Override
    public void onStart() {
        super.onStart();
        getWindow().addSystemFlags(
                android.view.WindowManager.LayoutParams
                        .SYSTEM_FLAG_HIDE_NON_SYSTEM_OVERLAY_WINDOWS);
    }

    /**
     * Start animating warning icon.
     */
    @Override
    @VisibleForTesting
    public void onResume() {
        super.onResume();
        setWindowBottom();
        setMaxHeightScrollView();
        SmsCbMessage message = getLatestMessage();
        if (message != null) {
            int subId = message.getSubscriptionId();
            CellBroadcastChannelManager channelManager = new CellBroadcastChannelManager(this,
                    subId);
            CellBroadcastChannelRange range = channelManager
                    .getCellBroadcastChannelRangeFromMessage(message);
            if (channelManager.isEmergencyMessage(message)
                    && (range!= null && range.mDisplayIcon)) {
                mAnimationHandler.startIconAnimation(subId);
            }
        }
    }

    /**
     * Stop animating warning icon.
     */
    @Override
    @VisibleForTesting
    public void onPause() {
        Log.d(TAG, "onPause called");
        mAnimationHandler.stopIconAnimation();
        super.onPause();
    }

    @Override
    protected void onStop() {
        Log.d(TAG, "onStop called");
        // When the activity goes in background eg. clicking Home button, send notification.
        // Avoid doing this when activity will be recreated because of orientation change or if
        // screen goes off
        PowerManager pm = (PowerManager) getSystemService(Context.POWER_SERVICE);
        if (!(isChangingConfigurations() || getLatestMessage() == null) && pm.isScreenOn()) {
            CellBroadcastAlertService.addToNotificationBar(getLatestMessage(), mMessageList,
                    getApplicationContext(), true, true, false);
        }
        // Do not stop the audio here. Pressing power button should turn off screen but should not
        // interrupt the audio/vibration
        super.onStop();
    }

    @Override
    public void onWindowFocusChanged(boolean hasFocus) {
        super.onWindowFocusChanged(hasFocus);

        if (hasFocus) {
            Configuration config = getResources().getConfiguration();
            setPictogramAreaLayout(config.orientation);
        }
    }

    @Override
    public void onConfigurationChanged(Configuration newConfig) {
        super.onConfigurationChanged(newConfig);
        setPictogramAreaLayout(newConfig.orientation);
    }

    private void setWindowBottom() {
        // some OEMs require that the alert window is moved to the bottom of the screen to avoid
        // blocking other screen content
        if (getResources().getBoolean(R.bool.alert_dialog_bottom)) {
            Window window = getWindow();
            WindowManager.LayoutParams params = window.getAttributes();
            params.height = WindowManager.LayoutParams.WRAP_CONTENT;
            params.gravity = params.gravity | Gravity.BOTTOM | Gravity.CENTER_HORIZONTAL;
            params.verticalMargin = 0;
            window.setAttributes(params);
        }
    }

    /** Returns the currently displayed message. */
    SmsCbMessage getLatestMessage() {
        int index = mMessageList.size() - 1;
        if (index >= 0) {
            return mMessageList.get(index);
        } else {
            Log.d(TAG, "getLatestMessage returns null");
            return null;
        }
    }

    /** Removes and returns the currently displayed message. */
    private SmsCbMessage removeLatestMessage() {
        int index = mMessageList.size() - 1;
        if (index >= 0) {
            return mMessageList.remove(index);
        } else {
            return null;
        }
    }

    /**
     * Save the list of messages so the state can be restored later.
     * @param outState Bundle in which to place the saved state.
     */
    @Override
    protected void onSaveInstanceState(Bundle outState) {
        super.onSaveInstanceState(outState);
        outState.putParcelableArrayList(
                CellBroadcastAlertService.SMS_CB_MESSAGE_EXTRA, mMessageList);
    }

    /**
     * Get link method
     *
     * @param subId Subscription index
     * @return The link method
     */
    private @LinkMethod int getLinkMethod(int subId) {
        Resources res = CellBroadcastSettings.getResources(getApplicationContext(), subId);
        switch (res.getString(R.string.link_method)) {
            case LINK_METHOD_NONE_STRING: return LINK_METHOD_NONE;
            case LINK_METHOD_LEGACY_LINKIFY_STRING: return LINK_METHOD_LEGACY_LINKIFY;
            case LINK_METHOD_SMART_LINKIFY_STRING: return LINK_METHOD_SMART_LINKIFY;
            case LINK_METHOD_SMART_LINKIFY_NO_COPY_STRING: return LINK_METHOD_SMART_LINKIFY_NO_COPY;
        }
        return LINK_METHOD_NONE;
    }

    /**
     * Add URL links to the applicable texts.
     *
     * @param textView Text view
     * @param messageText The text string of the message
     * @param linkMethod Link method
     */
    private void addLinks(@NonNull TextView textView, @NonNull String messageText,
            @LinkMethod int linkMethod) {
        if (linkMethod == LINK_METHOD_LEGACY_LINKIFY) {
            Spannable text = new SpannableString(messageText);
            Linkify.addLinks(text, Linkify.ALL);
            textView.setMovementMethod(LinkMovementMethod.getInstance());
            textView.setText(text);
        } else if (linkMethod == LINK_METHOD_SMART_LINKIFY
                || linkMethod == LINK_METHOD_SMART_LINKIFY_NO_COPY) {
            // Text classification cannot be run in the main thread.
            new Thread(() -> {
                final TextClassifier classifier = textView.getTextClassifier();

                TextClassifier.EntityConfig entityConfig =
                        new TextClassifier.EntityConfig.Builder()
                                .setIncludedTypes(Arrays.asList(
                                        TextClassifier.TYPE_URL,
                                        TextClassifier.TYPE_EMAIL,
                                        TextClassifier.TYPE_PHONE,
                                        TextClassifier.TYPE_ADDRESS,
                                        TextClassifier.TYPE_FLIGHT_NUMBER))
                                .setExcludedTypes(Arrays.asList(
                                        TextClassifier.TYPE_DATE,
                                        TextClassifier.TYPE_DATE_TIME))
                                .build();

                TextLinks.Request request = new TextLinks.Request.Builder(messageText)
                        .setEntityConfig(entityConfig)
                        .build();
                Spannable text;
                if (linkMethod == LINK_METHOD_SMART_LINKIFY) {
                    text = new SpannableString(messageText);
                    // Add links to the spannable text.
                    classifier.generateLinks(request).apply(
                            text, TextLinks.APPLY_STRATEGY_REPLACE, null);
                } else {
                    TextLinks textLinks = classifier.generateLinks(request);
                    // Add links to the spannable text.
                    text = applyTextLinksToSpannable(messageText, textLinks, classifier);
                }
                // UI can be only updated in the main thread.
                runOnUiThread(() -> {
                    textView.setMovementMethod(LinkMovementMethod.getInstance());
                    textView.setText(text);
                });
            }).start();
        }
    }

    private Spannable applyTextLinksToSpannable(String text, TextLinks textLinks,
            TextClassifier textClassifier) {
        Spannable result = new SpannableString(text);
        for (TextLink link : textLinks.getLinks()) {
            TextClassification textClassification = textClassifier.classifyText(
                    new Request.Builder(
                            text,
                            link.getStart(),
                            link.getEnd())
                            .build());
            if (textClassification.getActions().isEmpty()) {
                continue;
            }
            RemoteAction remoteAction = textClassification.getActions().get(0);
            result.setSpan(new RemoteActionSpan(remoteAction), link.getStart(), link.getEnd(),
                    Spannable.SPAN_EXCLUSIVE_EXCLUSIVE);
        }
        return result;
    }

    private static class RemoteActionSpan extends ClickableSpan {
        private final RemoteAction mRemoteAction;
        private RemoteActionSpan(RemoteAction remoteAction) {
            mRemoteAction = remoteAction;
        }
        @Override
        public void onClick(@NonNull View view) {
            try {
                mRemoteAction.getActionIntent().send();
            } catch (PendingIntent.CanceledException e) {
                Log.e(TAG, "Failed to start the pendingintent.");
            }
        }
    }

    /**
     * If the carrier or country is configured to show the alert dialog title text in the
     * language matching the message, this method returns the string in that language. Otherwise
     * this method returns the string in the device's current language
     *
     * @param resId resource Id
     * @param res Resources for the subId
     * @param languageCode the ISO-639-1 language code for this message, or null if unspecified
     */
    private String overrideTranslation(int resId, Resources res, String languageCode,
            boolean forceOverride) {
        if (!TextUtils.isEmpty(languageCode)
                && (res.getBoolean(R.bool.override_alert_title_language_to_match_message_locale)
                || forceOverride)) {
            Configuration conf = res.getConfiguration();
            conf = new Configuration(conf);
            conf.setLocale(new Locale(languageCode));
            Context localizedContext = getApplicationContext().createConfigurationContext(conf);
            return localizedContext.getResources().getText(resId).toString();
        } else {
            return res.getText(resId).toString();
        }
    }

    /**
     * Update alert text when a new emergency alert arrives.
     * @param message CB message which is used to update alert text.
     */
    private void updateAlertText(@NonNull SmsCbMessage message) {
        Context context = getApplicationContext();
        int titleId = CellBroadcastResources.getDialogTitleResource(context, message);

        Resources res = CellBroadcastSettings.getResources(context, message.getSubscriptionId());

        CellBroadcastChannelManager channelManager = new CellBroadcastChannelManager(
                this, message.getSubscriptionId());
        CellBroadcastChannelRange range = channelManager
                .getCellBroadcastChannelRangeFromMessage(message);
        String languageCode;
        boolean forceOverride = false;
        if (range != null && !TextUtils.isEmpty(range.mLanguageCode)) {
            languageCode = range.mLanguageCode;
            forceOverride = true;
        } else {
            languageCode = message.getLanguageCode();
        }
        String title = overrideTranslation(titleId, res, languageCode, forceOverride);
        TextView titleTextView = findViewById(R.id.alertTitle);

        if (titleTextView != null) {
            if (res.getBoolean(R.bool.show_date_time_title)) {
                titleTextView.setSingleLine(false);
                int flags = DateUtils.FORMAT_NO_NOON_MIDNIGHT | DateUtils.FORMAT_SHOW_TIME
                                | DateUtils.FORMAT_ABBREV_ALL | DateUtils.FORMAT_SHOW_DATE
                                | DateUtils.FORMAT_CAP_AMPM;
                if (res.getBoolean(R.bool.show_date_time_with_year_title)) {
                    flags |= DateUtils.FORMAT_SHOW_YEAR;
                }
                if (res.getBoolean(R.bool.show_date_in_numeric_format)) {
                    flags |= DateUtils.FORMAT_NUMERIC_DATE;
                }
                title += "\n" + DateUtils.formatDateTime(context, message.getReceivedTime(), flags);
            }

            setTitle(title);
            titleTextView.setText(title);
        }

        String messageText = message.getMessageBody();
        TextView textView = findViewById(R.id.message);
        String messageBodyOverride = getMessageBodyOverride(context, message);
        if (!TextUtils.isEmpty(messageBodyOverride)) {
            messageText = messageBodyOverride;
        }
        if (textView != null && messageText != null) {
            int linkMethod = getLinkMethod(message.getSubscriptionId());
            if (linkMethod != LINK_METHOD_NONE) {
                addLinks(textView, messageText, linkMethod);
            } else {
                // Do not add any link to the message text.
                textView.setText(messageText);
            }
        }

        String dismissButtonText = getString(R.string.button_dismiss);

        if (mMessageList.size() > 1) {
            dismissButtonText += "  (1/" + mMessageList.size() + ")";
        }

        ((TextView) findViewById(R.id.dismissButton)).setText(dismissButtonText);


        setPictogram(context, message);
    }

    /**
     * @param message
     * @return the required message override for the service category for the carrier, or null if
     * it is not set
     */
    private String getMessageBodyOverride(Context context, SmsCbMessage message) {
        // return true if the carrier has configured this service category to have a fixed message
        Resources res = CellBroadcastSettings.getResources(context, message.getSubscriptionId());
        String[] overrides = res.getStringArray(R.array.message_body_override);
        if (overrides != null && overrides.length > 0) {
            for (String entry : overrides) {
                String[] serviceCategoryAndMessage = entry.split(":");
                if (message.getServiceCategory() == Integer.parseInt(
                        serviceCategoryAndMessage[0])) {
                    return insertCarrierNameIfNeeded(context, message.getSubscriptionId(),
                            serviceCategoryAndMessage[1]);
                }
            }
        }
        return null;
    }

    /**
     * If an override message must have the carrier name (represented with a '>' character), return
     * the message with the carrier name inserted. Otherwise just return the message.
     */
    private String insertCarrierNameIfNeeded(Context context, int subId, String message) {
        TelephonyManager tm = context.getSystemService(TelephonyManager.class)
                .createForSubscriptionId(subId);
        String carrierName = (String) tm.getSimSpecificCarrierIdName();
        if (TextUtils.isEmpty(carrierName)) {
            return message;
        }
        return message.replace(">", carrierName);
    }

    /**
     * Set pictogram image
     * @param context
     * @param message
     */
    private void setPictogram(Context context, SmsCbMessage message) {
        int resId = CellBroadcastResources.getDialogPictogramResource(context, message);
        ImageView image = findViewById(R.id.pictogramImage);
        if (resId != -1) {
            image.setImageResource(resId);
            image.setVisibility(View.VISIBLE);
        } else {
            image.setVisibility(View.GONE);
        }
    }

    /**
     * Set pictogram to match orientation
     *
     * @param orientation The orientation of the pictogram.
     */
    private void setPictogramAreaLayout(int orientation) {
        ImageView image = findViewById(R.id.pictogramImage);
        if (image.getVisibility() == View.VISIBLE) {
            ViewGroup.LayoutParams params = image.getLayoutParams();

            if (orientation == Configuration.ORIENTATION_LANDSCAPE) {
                Display display = getWindowManager().getDefaultDisplay();
                Point point = new Point();
                display.getSize(point);
                params.width = (int) (point.x * 0.3);
                params.height = (int) (point.y * 0.3);
            } else {
                params.width = ViewGroup.LayoutParams.WRAP_CONTENT;
                params.height = ViewGroup.LayoutParams.WRAP_CONTENT;
            }

            image.setLayoutParams(params);
        }
    }

    private void setMaxHeightScrollView() {
        int contentPanelMaxHeight = getResources().getDimensionPixelSize(
                R.dimen.alert_dialog_maxheight_content_panel);
        if (contentPanelMaxHeight > 0) {
            CustomHeightScrollView scrollView = (CustomHeightScrollView) findViewById(
                    R.id.scrollView);
            if (scrollView != null) {
                scrollView.setMaximumHeight(contentPanelMaxHeight);
            }
        }
    }

    /**
     * Called by {@link CellBroadcastAlertService} to add a new alert to the stack.
     * @param intent The new intent containing one or more {@link SmsCbMessage}.
     */
    @Override
    @VisibleForTesting
    public void onNewIntent(Intent intent) {
        if (intent.getBooleanExtra(CellBroadcastAlertService.DISMISS_DIALOG, false)) {
            dismissAllFromNotification(intent);
            return;
        }
        ArrayList<SmsCbMessage> newMessageList = intent.getParcelableArrayListExtra(
                CellBroadcastAlertService.SMS_CB_MESSAGE_EXTRA);
        if (newMessageList != null) {
            if (intent.getBooleanExtra(FROM_SAVE_STATE_NOTIFICATION_EXTRA, false)) {
                mMessageList = newMessageList;
            } else {
                // remove the duplicate messages
                for (SmsCbMessage message : newMessageList) {
                    mMessageList.removeIf(
                            msg -> msg.getReceivedTime() == message.getReceivedTime());
                }
                mMessageList.addAll(newMessageList);
                if (CellBroadcastSettings.getResourcesForDefaultSubId(getApplicationContext())
                        .getBoolean(R.bool.show_cmas_messages_in_priority_order)) {
                    // Sort message list to show messages in a different order than received by
                    // prioritizing them. Presidential Alert only has top priority.
                    Collections.sort(
                            mMessageList,
                            (Comparator) (o1, o2) -> {
                                boolean isPresidentialAlert1 =
                                        ((SmsCbMessage) o1).isCmasMessage()
                                                && ((SmsCbMessage) o1).getCmasWarningInfo()
                                                .getMessageClass() == SmsCbCmasInfo
                                                .CMAS_CLASS_PRESIDENTIAL_LEVEL_ALERT;
                                boolean isPresidentialAlert2 =
                                        ((SmsCbMessage) o2).isCmasMessage()
                                                && ((SmsCbMessage) o2).getCmasWarningInfo()
                                                .getMessageClass() == SmsCbCmasInfo
                                                .CMAS_CLASS_PRESIDENTIAL_LEVEL_ALERT;
                                if (isPresidentialAlert1 ^ isPresidentialAlert2) {
                                    return isPresidentialAlert1 ? 1 : -1;
                                }
                                Long time1 =
                                        new Long(((SmsCbMessage) o1).getReceivedTime());
                                Long time2 =
                                        new Long(((SmsCbMessage) o2).getReceivedTime());
                                return time2.compareTo(time1);
                            });
                }
            }
            Log.d(TAG, "onNewIntent called with message list of size " + newMessageList.size());

            // For emergency alerts, keep screen on so the user can read it
            SmsCbMessage message = getLatestMessage();
            if (message != null) {
                CellBroadcastChannelManager channelManager = new CellBroadcastChannelManager(
                        this, message.getSubscriptionId());
                if (channelManager.isEmergencyMessage(message)) {
                    Log.d(TAG, "onCreate setting screen on timer for emergency alert for sub "
                            + message.getSubscriptionId());
                    mScreenOffHandler.startScreenOnTimer(message);
                }
            }

            hideOptOutDialog(); // Hide opt-out dialog when new alert coming
            setFinishAlertOnTouchOutside();
            updateAlertText(getLatestMessage());
            // If the new intent was sent from a notification, dismiss it.
            clearNotification(intent);
        } else {
            Log.e(TAG, "onNewIntent called without SMS_CB_MESSAGE_EXTRA, ignoring");
        }
    }

    /**
     * Try to cancel any notification that may have started this activity.
     * @param intent Intent containing extras used to identify if notification needs to be cleared
     */
    private void clearNotification(Intent intent) {
        if (intent.getBooleanExtra(DISMISS_NOTIFICATION_EXTRA, false)) {
            NotificationManager notificationManager =
                    (NotificationManager) getSystemService(Context.NOTIFICATION_SERVICE);
            notificationManager.cancel(CellBroadcastAlertService.NOTIFICATION_ID);
            CellBroadcastReceiverApp.clearNewMessageList();
        }
    }

    /**
     * This will be called when users swipe away the notification, this will
     * 1. dismiss all foreground dialog, stop animating warning icon and stop the
     * {@link CellBroadcastAlertAudio} service.
     * 2. Does not mark message read.
     */
    public void dismissAllFromNotification(Intent intent) {
        Log.d(TAG, "dismissAllFromNotification");
        // Stop playing alert sound/vibration/speech (if started)
        stopService(new Intent(this, CellBroadcastAlertAudio.class));
        // Cancel any pending alert reminder
        CellBroadcastAlertReminder.cancelAlertReminder();
        // Remove the all current showing alert message from the list.
        if (mMessageList != null) {
            mMessageList.clear();
        }
        // clear notifications.
        clearNotification(intent);
        // Remove pending screen-off messages (animation messages are removed in onPause()).
        mScreenOffHandler.stopScreenOnTimer();
        finish();
    }

    /**
     * Stop animating warning icon and stop the {@link CellBroadcastAlertAudio}
     * service if necessary.
     */
    @VisibleForTesting
    public void dismiss() {
        Log.d(TAG, "dismiss");
        // Stop playing alert sound/vibration/speech (if started)
        stopService(new Intent(this, CellBroadcastAlertAudio.class));

        // Cancel any pending alert reminder
        CellBroadcastAlertReminder.cancelAlertReminder();

        // Remove the current alert message from the list.
        SmsCbMessage lastMessage = removeLatestMessage();
        if (lastMessage == null) {
            Log.e(TAG, "dismiss() called with empty message list!");
            finish();
            return;
        }

        // Remove the read message from the notification bar.
        // e.g, read the message from emergency alert history, need to update the notification bar.
        removeReadMessageFromNotificationBar(lastMessage, getApplicationContext());

        // Mark the alert as read.
        final long deliveryTime = lastMessage.getReceivedTime();

        // Mark broadcast as read on a background thread.
        new CellBroadcastContentProvider.AsyncCellBroadcastTask(getContentResolver())
                .execute((CellBroadcastContentProvider.CellBroadcastOperation) provider
                        -> provider.markBroadcastRead(Telephony.CellBroadcasts.DELIVERY_TIME,
                        deliveryTime));

        // Set the opt-out dialog flag if this is a CMAS alert (other than Always-on alert e.g,
        // Presidential alert).
        CellBroadcastChannelManager channelManager = new CellBroadcastChannelManager(
                getApplicationContext(),
                lastMessage.getSubscriptionId());
        CellBroadcastChannelRange range = channelManager
                .getCellBroadcastChannelRangeFromMessage(lastMessage);

        if (!neverShowOptOutDialog(lastMessage.getSubscriptionId()) && range != null
                && !range.mAlwaysOn) {
            mShowOptOutDialog = true;
        }

        // If there are older emergency alerts to display, update the alert text and return.
        SmsCbMessage nextMessage = getLatestMessage();
        if (nextMessage != null) {
            setFinishAlertOnTouchOutside();
            updateAlertText(nextMessage);
            int subId = nextMessage.getSubscriptionId();
            if (channelManager.isEmergencyMessage(nextMessage)
                    && (range!= null && range.mDisplayIcon)) {
                mAnimationHandler.startIconAnimation(subId);
            } else {
                mAnimationHandler.stopIconAnimation();
            }
            return;
        }

        // Remove pending screen-off messages (animation messages are removed in onPause()).
        mScreenOffHandler.stopScreenOnTimer();

        // Show opt-in/opt-out dialog when the first CMAS alert is received.
        if (mShowOptOutDialog) {
            SharedPreferences prefs = PreferenceManager.getDefaultSharedPreferences(this);
            if (prefs.getBoolean(CellBroadcastSettings.KEY_SHOW_CMAS_OPT_OUT_DIALOG, true)) {
                // Clear the flag so the user will only see the opt-out dialog once.
                prefs.edit().putBoolean(CellBroadcastSettings.KEY_SHOW_CMAS_OPT_OUT_DIALOG, false)
                        .apply();

                KeyguardManager km = (KeyguardManager) getSystemService(Context.KEYGUARD_SERVICE);
                if (km.inKeyguardRestrictedInputMode()) {
                    Log.d(TAG, "Showing opt-out dialog in new activity (secure keyguard)");
                    Intent intent = new Intent(this, CellBroadcastOptOutActivity.class);
                    startActivity(intent);
                } else {
                    Log.d(TAG, "Showing opt-out dialog in current activity");
                    mOptOutDialog = CellBroadcastOptOutActivity.showOptOutDialog(this);
                    return; // don't call finish() until user dismisses the dialog
                }
            }
        }
        finish();
    }

    @Override
    public void onDestroy() {
        unregisterReceiver(mScreenOffReceiver);
        super.onDestroy();
    }

    @Override
    public boolean onKeyDown(int keyCode, KeyEvent event) {
        Log.d(TAG, "onKeyDown: " + event);
        SmsCbMessage message = getLatestMessage();
        if (message != null && CellBroadcastSettings.getResources(getApplicationContext(),
                message.getSubscriptionId()).getBoolean(R.bool.mute_by_physical_button)) {
            switch (event.getKeyCode()) {
                // Volume keys and camera keys mute the alert sound/vibration (except ETWS).
                case KeyEvent.KEYCODE_VOLUME_UP:
                case KeyEvent.KEYCODE_VOLUME_DOWN:
                case KeyEvent.KEYCODE_VOLUME_MUTE:
                case KeyEvent.KEYCODE_CAMERA:
                case KeyEvent.KEYCODE_FOCUS:
                    // Stop playing alert sound/vibration/speech (if started)
                    stopService(new Intent(this, CellBroadcastAlertAudio.class));
                    return true;

                default:
                    break;
            }
            return super.onKeyDown(keyCode, event);
        } else {
            if (event.getKeyCode() == KeyEvent.KEYCODE_POWER) {
                // TODO: do something to prevent screen off
            }
            // Disable all physical keys if mute_by_physical_button is false
            return true;
        }
    }

    @Override
    public void onBackPressed() {
        // Disable back key
    }

    /**
     * Hide opt-out dialog.
     * In case of any emergency alert invisible, need to hide the opt-out dialog when
     * new alert coming.
     */
    private void hideOptOutDialog() {
        if (mOptOutDialog != null && mOptOutDialog.isShowing()) {
            SharedPreferences prefs = PreferenceManager.getDefaultSharedPreferences(this);
            prefs.edit().putBoolean(CellBroadcastSettings.KEY_SHOW_CMAS_OPT_OUT_DIALOG, true)
                    .apply();
            mOptOutDialog.dismiss();
        }
    }

    /**
     * @return true if the device is configured to never show the opt out dialog for the mcc/mnc
     */
    private boolean neverShowOptOutDialog(int subId) {
        return CellBroadcastSettings.getResources(getApplicationContext(), subId)
                .getBoolean(R.bool.disable_opt_out_dialog);
    }

    /**
     * Copy the message to clipboard.
     *
     * @param message Cell broadcast message.
     *
     * @return {@code true} if success, otherwise {@code false};
     */
    @VisibleForTesting
    public static boolean copyMessageToClipboard(SmsCbMessage message, Context context) {
        ClipboardManager cm = (ClipboardManager) context.getSystemService(CLIPBOARD_SERVICE);
        if (cm == null) return false;

        cm.setPrimaryClip(ClipData.newPlainText("Alert Message", message.getMessageBody()));

        String msg = CellBroadcastSettings.getResources(context,
                message.getSubscriptionId()).getString(R.string.message_copied);
        Toast.makeText(context, msg, Toast.LENGTH_SHORT).show();
        return true;
    }

    /**
     * Remove read message from the notification bar, update the notification text, count or cancel
     * the notification if there is no un-read messages.
     * @param message The dismissed/read message to be removed from the notification bar
     * @param context
     */
    private void removeReadMessageFromNotificationBar(SmsCbMessage message, Context context) {
        Log.d(TAG, "removeReadMessageFromNotificationBar, msg: " + message.toString());
        ArrayList<SmsCbMessage> unreadMessageList = CellBroadcastReceiverApp
                .removeReadMessage(message);
        if (unreadMessageList.isEmpty()) {
            Log.d(TAG, "removeReadMessageFromNotificationBar, cancel notification");
            NotificationManager notificationManager = getSystemService(NotificationManager.class);
            notificationManager.cancel(CellBroadcastAlertService.NOTIFICATION_ID);
        } else {
            Log.d(TAG, "removeReadMessageFromNotificationBar, update count to "
                    + unreadMessageList.size() );
            // do not alert if remove unread messages from the notification bar.
           CellBroadcastAlertService.addToNotificationBar(
                   CellBroadcastReceiverApp.getLatestMessage(),
                   unreadMessageList, context,false, false, false);
        }
    }
<<<<<<< HEAD
=======

    /**
     * Finish alert dialog only if all messages are configured with DismissOnOutsideTouch.
     * When multiple messages are displayed, the message with dismissOnOutsideTouch(normally low
     * priority message) is displayed on top of other unread alerts without dismissOnOutsideTouch,
     * users can easily dismiss all messages by touching the screen. better way is to dismiss the
     * alert if and only if all messages with dismiss_on_outside_touch set true.
     */
    private void setFinishAlertOnTouchOutside() {
        if (mMessageList != null) {
            int dismissCount = 0;
            for (SmsCbMessage message : mMessageList) {
                CellBroadcastChannelManager channelManager = new CellBroadcastChannelManager(
                        this, message.getSubscriptionId());
                CellBroadcastChannelManager.CellBroadcastChannelRange range =
                        channelManager.getCellBroadcastChannelRangeFromMessage(message);
                if (range != null && range.mDismissOnOutsideTouch) {
                    dismissCount++;
                }
            }
            setFinishOnTouchOutside(mMessageList.size() > 0 && mMessageList.size() == dismissCount);
        }
    }

    /**
     * To disable navigation bars, quick settings etc. Force users to engage with the alert dialog
     * before switching to other activities.
     *
     * @param disable if set to {@code true} to disable the status bar. {@code false} otherwise.
     */
    private void setStatusBarDisabledIfNeeded(boolean disable) {
        if (!CellBroadcastSettings.getResourcesForDefaultSubId(getApplicationContext())
                .getBoolean(R.bool.disable_status_bar)) {
            return;
        }
        try {
            // TODO change to system API in S.
            StatusBarManager statusBarManager = getSystemService(StatusBarManager.class);
            Method disableMethod = StatusBarManager.class.getDeclaredMethod(
                    "disable", int.class);
            Method disableMethod2 = StatusBarManager.class.getDeclaredMethod(
                    "disable2", int.class);
            if (disable) {
                // flags to be disabled
                int disableHome = StatusBarManager.class.getDeclaredField("DISABLE_HOME")
                        .getInt(null);
                int disableRecent = StatusBarManager.class
                        .getDeclaredField("DISABLE_RECENT").getInt(null);
                int disableBack = StatusBarManager.class.getDeclaredField("DISABLE_BACK")
                        .getInt(null);
                int disableQuickSettings = StatusBarManager.class.getDeclaredField(
                        "DISABLE2_QUICK_SETTINGS").getInt(null);
                int disableNotificationShaded = StatusBarManager.class.getDeclaredField(
                        "DISABLE2_NOTIFICATION_SHADE").getInt(null);
                disableMethod.invoke(statusBarManager, disableHome | disableBack | disableRecent);
                disableMethod2.invoke(statusBarManager, disableQuickSettings
                        | disableNotificationShaded);
            } else {
                int disableNone = StatusBarManager.class.getDeclaredField("DISABLE_NONE")
                        .getInt(null);
                disableMethod.invoke(statusBarManager, disableNone);
                disableMethod2.invoke(statusBarManager, disableNone);
            }
        } catch (NoSuchFieldException | IllegalAccessException
                | NoSuchMethodException | InvocationTargetException e) {
            Log.e(TAG, "Failed to disable navigation when showing alert: " + e);
        }
    }
>>>>>>> 0af73df5
}<|MERGE_RESOLUTION|>--- conflicted
+++ resolved
@@ -1137,8 +1137,6 @@
                    unreadMessageList, context,false, false, false);
         }
     }
-<<<<<<< HEAD
-=======
 
     /**
      * Finish alert dialog only if all messages are configured with DismissOnOutsideTouch.
@@ -1162,50 +1160,4 @@
             setFinishOnTouchOutside(mMessageList.size() > 0 && mMessageList.size() == dismissCount);
         }
     }
-
-    /**
-     * To disable navigation bars, quick settings etc. Force users to engage with the alert dialog
-     * before switching to other activities.
-     *
-     * @param disable if set to {@code true} to disable the status bar. {@code false} otherwise.
-     */
-    private void setStatusBarDisabledIfNeeded(boolean disable) {
-        if (!CellBroadcastSettings.getResourcesForDefaultSubId(getApplicationContext())
-                .getBoolean(R.bool.disable_status_bar)) {
-            return;
-        }
-        try {
-            // TODO change to system API in S.
-            StatusBarManager statusBarManager = getSystemService(StatusBarManager.class);
-            Method disableMethod = StatusBarManager.class.getDeclaredMethod(
-                    "disable", int.class);
-            Method disableMethod2 = StatusBarManager.class.getDeclaredMethod(
-                    "disable2", int.class);
-            if (disable) {
-                // flags to be disabled
-                int disableHome = StatusBarManager.class.getDeclaredField("DISABLE_HOME")
-                        .getInt(null);
-                int disableRecent = StatusBarManager.class
-                        .getDeclaredField("DISABLE_RECENT").getInt(null);
-                int disableBack = StatusBarManager.class.getDeclaredField("DISABLE_BACK")
-                        .getInt(null);
-                int disableQuickSettings = StatusBarManager.class.getDeclaredField(
-                        "DISABLE2_QUICK_SETTINGS").getInt(null);
-                int disableNotificationShaded = StatusBarManager.class.getDeclaredField(
-                        "DISABLE2_NOTIFICATION_SHADE").getInt(null);
-                disableMethod.invoke(statusBarManager, disableHome | disableBack | disableRecent);
-                disableMethod2.invoke(statusBarManager, disableQuickSettings
-                        | disableNotificationShaded);
-            } else {
-                int disableNone = StatusBarManager.class.getDeclaredField("DISABLE_NONE")
-                        .getInt(null);
-                disableMethod.invoke(statusBarManager, disableNone);
-                disableMethod2.invoke(statusBarManager, disableNone);
-            }
-        } catch (NoSuchFieldException | IllegalAccessException
-                | NoSuchMethodException | InvocationTargetException e) {
-            Log.e(TAG, "Failed to disable navigation when showing alert: " + e);
-        }
-    }
->>>>>>> 0af73df5
 }