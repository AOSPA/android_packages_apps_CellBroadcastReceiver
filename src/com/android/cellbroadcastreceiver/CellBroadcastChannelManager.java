--- conflicted
+++ resolved
@@ -92,13 +92,8 @@
         private static final String KEY_ALERT_DURATION = "alert_duration";
         /** Defines if Do Not Disturb should be overridden for this alert */
         private static final String KEY_OVERRIDE_DND = "override_dnd";
-<<<<<<< HEAD
-        /** Defines whether writing alert message to SMS inbox. */
-        private static final String KEY_WRITE_TO_SMS_INBOX = "write_to_sms_inbox";
-=======
         /** Defines whether writing alert message should exclude from SMS inbox. */
         private static final String KEY_EXCLUDE_FROM_SMS_INBOX = "exclude_from_sms_inbox";
->>>>>>> dac095ca
 
         /**
          * Defines whether the channel needs language filter or not. True indicates that the alert
@@ -127,13 +122,9 @@
         // by default no custom alert duration. play the alert tone with the tone's duration.
         public int mAlertDuration = -1;
         public boolean mOverrideDnd = false;
-<<<<<<< HEAD
-        public boolean mWriteToSmsInbox = false;
-=======
         // If enable_write_alerts_to_sms_inbox is true, write to sms inbox is enabled by default
         // for all channels except for channels which explicitly set to exclude from sms inbox.
         public boolean mWriteToSmsInbox = true;
->>>>>>> dac095ca
 
         public CellBroadcastChannelRange(Context context, int subId, String channelRange) {
 
@@ -203,15 +194,9 @@
                                     mOverrideDnd = true;
                                 }
                                 break;
-<<<<<<< HEAD
-                            case KEY_WRITE_TO_SMS_INBOX:
-                                if (value.equalsIgnoreCase("true")) {
-                                    mWriteToSmsInbox = true;
-=======
                             case KEY_EXCLUDE_FROM_SMS_INBOX:
                                 if (value.equalsIgnoreCase("true")) {
                                     mWriteToSmsInbox = false;
->>>>>>> dac095ca
                                 }
                                 break;
                         }
