--- conflicted
+++ resolved
@@ -359,26 +359,6 @@
                 }
             }
 
-<<<<<<< HEAD
-            if (!res.getBoolean(R.bool.show_override_dnd_settings)) {
-                // Remove override dnd preference items in emergency alert category.
-                if (mAlertCategory != null) {
-                    if (mOverrideDndCheckBox != null) {
-                        mAlertCategory.removePreference(mOverrideDndCheckBox);
-                    }
-                }
-            }
-
-            if (!isAreaUpdateInfoSettingsEnabled(getContext())) {
-                if (mAlertCategory != null) {
-                    if (mAreaUpdateInfoCheckBox != null) {
-                        mAlertCategory.removePreference(mAreaUpdateInfoCheckBox);
-                    }
-                }
-            }
-
-=======
->>>>>>> f094f6e8
             // Remove preferences based on range configurations
             if (channelManager.getCellBroadcastChannelRanges(
                     R.array.cmas_amber_alerts_channels_range_strings).isEmpty()) {
