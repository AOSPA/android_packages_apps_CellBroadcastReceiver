--- conflicted
+++ resolved
@@ -542,20 +542,6 @@
         }
     }
 
-<<<<<<< HEAD
-     public static boolean isAreaUpdateInfoSettingsEnabled(Context context) {
-         int subId = SubscriptionManager.getDefaultSmsSubscriptionId();
-         if (subId == SubscriptionManager.INVALID_SUBSCRIPTION_ID) {
-             subId = SubscriptionManager.getDefaultSubscriptionId();
-         }
-         Resources res = SubscriptionManager.getResourcesForSubId( context, subId);
-         Log.d(TAG, "subId: " + subId);
-         boolean value = res.getBoolean(R.bool.config_showAreaUpdateInfoSettings);
-         Log.d(TAG, "value: " + value);
-         return value;
-     }
-
-=======
     public static boolean isTestAlertsToggleVisible(Context context) {
         CellBroadcastChannelManager channelManager = new CellBroadcastChannelManager(context,
                 SubscriptionManager.DEFAULT_SUBSCRIPTION_ID);
@@ -572,7 +558,19 @@
 
         return res.getBoolean(R.bool.show_test_settings) && isTestAlertsAvailable;
     }
->>>>>>> a42ef0ab
+
+     public static boolean isAreaUpdateInfoSettingsEnabled(Context context) {
+         int subId = SubscriptionManager.getDefaultSmsSubscriptionId();
+         if (subId == SubscriptionManager.INVALID_SUBSCRIPTION_ID) {
+             subId = SubscriptionManager.getDefaultSubscriptionId();
+         }
+         Resources res = SubscriptionManager.getResourcesForSubId( context, subId);
+         Log.d(TAG, "subId: " + subId);
+         boolean value = res.getBoolean(R.bool.config_showAreaUpdateInfoSettings);
+         Log.d(TAG, "value: " + value);
+         return value;
+     }
+
 
     public static boolean isFeatureEnabled(Context context, String feature, boolean defaultValue) {
         CarrierConfigManager configManager =
