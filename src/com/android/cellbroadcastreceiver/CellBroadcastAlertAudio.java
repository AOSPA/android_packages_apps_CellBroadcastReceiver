/*
 * Copyright (C) 2011 The Android Open Source Project
 *
 * Licensed under the Apache License, Version 2.0 (the "License");
 * you may not use this file except in compliance with the License.
 * You may obtain a copy of the License at
 *
 *      http://www.apache.org/licenses/LICENSE-2.0
 *
 * Unless required by applicable law or agreed to in writing, software
 * distributed under the License is distributed on an "AS IS" BASIS,
 * WITHOUT WARRANTIES OR CONDITIONS OF ANY KIND, either express or implied.
 * See the License for the specific language governing permissions and
 * limitations under the License.
 */

package com.android.cellbroadcastreceiver;

import static android.telephony.PhoneStateListener.LISTEN_NONE;

import static com.android.cellbroadcastreceiver.CellBroadcastReceiver.DBG;

import android.app.Service;
import android.content.Context;
import android.content.Intent;
import android.content.SharedPreferences;
import android.content.res.AssetFileDescriptor;
import android.content.res.Resources;
import android.hardware.camera2.CameraAccessException;
import android.hardware.camera2.CameraCharacteristics;
import android.hardware.camera2.CameraManager;
import android.media.AudioAttributes;
import android.media.AudioDeviceInfo;
import android.media.AudioManager;
import android.media.MediaPlayer;
import android.media.MediaPlayer.OnCompletionListener;
import android.media.MediaPlayer.OnErrorListener;
import android.os.Handler;
import android.os.IBinder;
import android.os.Looper;
import android.os.Message;
import android.os.VibrationEffect;
import android.os.Vibrator;
import android.preference.PreferenceManager;
import android.speech.tts.TextToSpeech;
import android.telephony.PhoneStateListener;
import android.telephony.SubscriptionManager;
import android.telephony.TelephonyManager;
import android.text.TextUtils;
import android.util.Log;

import com.android.cellbroadcastreceiver.CellBroadcastAlertService.AlertType;
import com.android.internal.annotations.VisibleForTesting;

import java.util.Locale;

/**
 * Manages alert audio and vibration and text-to-speech. Runs as a service so that
 * it can continue to play if another activity overrides the CellBroadcastListActivity.
 */
public class CellBroadcastAlertAudio extends Service implements TextToSpeech.OnInitListener,
        TextToSpeech.OnUtteranceCompletedListener, AudioManager.OnAudioFocusChangeListener {
    private static final String TAG = "CellBroadcastAlertAudio";

    /** Action to start playing alert audio/vibration/speech. */
    @VisibleForTesting
    public static final String ACTION_START_ALERT_AUDIO = "ACTION_START_ALERT_AUDIO";

    /** Extra for message body to speak (if speech enabled in settings). */
    public static final String ALERT_AUDIO_MESSAGE_BODY =
            "com.android.cellbroadcastreceiver.ALERT_AUDIO_MESSAGE_BODY";

    /** Extra for text-to-speech preferred language (if speech enabled in settings). */
    public static final String ALERT_AUDIO_MESSAGE_LANGUAGE =
            "com.android.cellbroadcastreceiver.ALERT_AUDIO_MESSAGE_LANGUAGE";

    /** Extra for alert tone type */
    public static final String ALERT_AUDIO_TONE_TYPE =
            "com.android.cellbroadcastreceiver.ALERT_AUDIO_TONE_TYPE";

    /** Extra for alert vibration pattern (unless main volume is silent). */
    public static final String ALERT_AUDIO_VIBRATION_PATTERN_EXTRA =
            "com.android.cellbroadcastreceiver.ALERT_AUDIO_VIBRATION_PATTERN";

    /** Extra for playing alert sound in full volume regardless Do Not Disturb is on. */
    public static final String ALERT_AUDIO_OVERRIDE_DND_EXTRA =
            "com.android.cellbroadcastreceiver.ALERT_OVERRIDE_DND_EXTRA";

    /** Extra for cutomized alert duration in ms. */
    public static final String ALERT_AUDIO_DURATION =
            "com.android.cellbroadcastreceiver.ALERT_AUDIO_DURATION";

    /** Extra for alert subscription index */
    public static final String ALERT_AUDIO_SUB_INDEX =
            "com.android.cellbroadcastreceiver.ALERT_AUDIO_SUB_INDEX";

    private static final String TTS_UTTERANCE_ID = "com.android.cellbroadcastreceiver.UTTERANCE_ID";

    /** Pause duration between alert sound and alert speech. */
    private static final long PAUSE_DURATION_BEFORE_SPEAKING_MSEC = 1000L;

    private static final int STATE_IDLE = 0;
    private static final int STATE_ALERTING = 1;
    private static final int STATE_PAUSING = 2;
    private static final int STATE_SPEAKING = 3;

    /** Default LED flashing frequency is 250 milliseconds */
    private static final long DEFAULT_LED_FLASH_INTERVAL_MSEC = 250L;

    private int mState;

    private TextToSpeech mTts;
    private boolean mTtsEngineReady;

    private AlertType mAlertType;
    private String mMessageBody;
    private String mMessageLanguage;
    private int mSubId;
    private boolean mTtsLanguageSupported;
    private boolean mEnableVibrate;
    private boolean mEnableAudio;
    private boolean mEnableLedFlash;
    private boolean mOverrideDnd;
    private boolean mResetAlarmVolumeNeeded;
    private int mUserSetAlarmVolume;
    private int[] mVibrationPattern;
    private int mAlertDuration = -1;

    private Vibrator mVibrator;
    private MediaPlayer mMediaPlayer;
    private AudioManager mAudioManager;
    private TelephonyManager mTelephonyManager;
    private int mInitialCallState;

    // Internal messages
    private static final int ALERT_SOUND_FINISHED = 1000;
    private static final int ALERT_PAUSE_FINISHED = 1001;
    private static final int ALERT_LED_FLASH_TOGGLE = 1002;

    private Handler mHandler;

    private PhoneStateListener mPhoneStateListener;

    /**
     * Callback from TTS engine after initialization.
     *
     * @param status {@link TextToSpeech#SUCCESS} or {@link TextToSpeech#ERROR}.
     */
    @Override
    public void onInit(int status) {
        if (DBG) log("onInit() TTS engine status: " + status);
        if (status == TextToSpeech.SUCCESS) {
            mTtsEngineReady = true;
            mTts.setOnUtteranceCompletedListener(this);
            // try to set the TTS language to match the broadcast
            setTtsLanguage();
        } else {
            mTtsEngineReady = false;
            mTts = null;
            loge("onInit() TTS engine error: " + status);
        }
    }

    /**
     * Try to set the TTS engine language to the preferred language. If failed, set
     * it to the default language. mTtsLanguageSupported will be updated based on the response.
     */
    private void setTtsLanguage() {
        Locale locale;
        if (!TextUtils.isEmpty(mMessageLanguage)) {
            locale = new Locale(mMessageLanguage);
        } else {
            // If the cell broadcast message does not specify the language, use device's default
            // language.
            locale = Locale.getDefault();
        }

        if (DBG) log("Setting TTS language to '" + locale + '\'');

        int result = mTts.setLanguage(locale);
        if (DBG) log("TTS setLanguage() returned: " + result);
        mTtsLanguageSupported = (result >= TextToSpeech.LANG_AVAILABLE);
    }

    /**
     * Callback from TTS engine.
     *
     * @param utteranceId the identifier of the utterance.
     */
    @Override
    public void onUtteranceCompleted(String utteranceId) {
        if (utteranceId.equals(TTS_UTTERANCE_ID)) {
            // When we reach here, it could be TTS completed or TTS was cut due to another
            // new alert started playing. We don't want to stop the service in the later case.
            if (mState == STATE_SPEAKING) {
                if (DBG) log("TTS completed. Stop CellBroadcastAlertAudio service");
                stopSelf();
            }
        }
    }

    @Override
    public void onCreate() {
        mVibrator = (Vibrator) getSystemService(Context.VIBRATOR_SERVICE);
        mAudioManager = (AudioManager) getSystemService(Context.AUDIO_SERVICE);
        // Listen for incoming calls to kill the alarm.
        mTelephonyManager = ((TelephonyManager) getSystemService(Context.TELEPHONY_SERVICE));
        mHandler = new Handler(Looper.getMainLooper()) {
            @Override
            public void handleMessage(Message msg) {
                switch (msg.what) {
                    case ALERT_SOUND_FINISHED:
                        if (DBG) log("ALERT_SOUND_FINISHED");
                        stop();     // stop alert sound
                        // if we can speak the message text
                        if (mMessageBody != null && mTtsEngineReady && mTtsLanguageSupported) {
                            sendMessageDelayed(mHandler.obtainMessage(ALERT_PAUSE_FINISHED),
                                    PAUSE_DURATION_BEFORE_SPEAKING_MSEC);
                            mState = STATE_PAUSING;
                        } else {
                            if (DBG) {
                                log("MessageEmpty = " + (mMessageBody == null)
                                        + ", mTtsEngineReady = " + mTtsEngineReady
                                        + ", mTtsLanguageSupported = " + mTtsLanguageSupported);
                            }
                            stopSelf();
                            mState = STATE_IDLE;
                        }
                        // Set alert reminder depending on user preference
                        CellBroadcastAlertReminder.queueAlertReminder(getApplicationContext(),
                                mSubId,
                                true);
                        break;

                    case ALERT_PAUSE_FINISHED:
                        if (DBG) log("ALERT_PAUSE_FINISHED");
                        int res = TextToSpeech.ERROR;
                        if (mMessageBody != null && mTtsEngineReady && mTtsLanguageSupported) {
                            if (DBG) log("Speaking broadcast text: " + mMessageBody);

                            mTts.setAudioAttributes(getAlertAudioAttributes());
                            res = mTts.speak(mMessageBody, 2, null, TTS_UTTERANCE_ID);
                            mState = STATE_SPEAKING;
                        }
                        if (res != TextToSpeech.SUCCESS) {
                            loge("TTS engine not ready or language not supported or speak() "
                                    + "failed");
                            stopSelf();
                            mState = STATE_IDLE;
                        }
                        break;

                    case ALERT_LED_FLASH_TOGGLE:
                        if (enableLedFlash(msg.arg1 != 0)) {
                            sendMessageDelayed(mHandler.obtainMessage(
                                    ALERT_LED_FLASH_TOGGLE, msg.arg1 != 0 ? 0 : 1, 0),
                                    DEFAULT_LED_FLASH_INTERVAL_MSEC);
                        }
                        break;

                    default:
                        loge("Handler received unknown message, what=" + msg.what);
                }
            }
        };
        mPhoneStateListener = new PhoneStateListener() {
            @Override
            public void onCallStateChanged(int state, String ignored) {
                // Stop the alert sound and speech if the call state changes.
                if (state != TelephonyManager.CALL_STATE_IDLE
                        && state != mInitialCallState) {
                    if (DBG) log("Call interrupted. Stop CellBroadcastAlertAudio service");
                    stopSelf();
                }
            }
        };
        mTelephonyManager.listen(mPhoneStateListener, PhoneStateListener.LISTEN_CALL_STATE);
    }

    @Override
    public void onDestroy() {
        // stop audio, vibration and TTS
        if (DBG) log("onDestroy");
        stop();
        // Stop listening for incoming calls.
        mTelephonyManager.listen(mPhoneStateListener, LISTEN_NONE);
        // shutdown TTS engine
        if (mTts != null) {
            try {
                mTts.shutdown();
            } catch (IllegalStateException e) {
                // catch "Unable to retrieve AudioTrack pointer for stop()" exception
                loge("exception trying to shutdown text-to-speech");
            }
        }
        if (mEnableAudio) {
            // Release the audio focus so other audio (e.g. music) can resume.
            // Do not do this in stop() because stop() is also called when we stop the tone (before
            // TTS is playing). We only want to release the focus when tone and TTS are played.
            mAudioManager.abandonAudioFocus(this);
        }
    }

    @Override
    public IBinder onBind(Intent intent) {
        return null;
    }

    @Override
    public int onStartCommand(Intent intent, int flags, int startId) {
        // No intent, tell the system not to restart us.
        if (intent == null) {
            if (DBG) log("Null intent. Stop CellBroadcastAlertAudio service");
            stopSelf();
            return START_NOT_STICKY;
        }

        // Get text to speak (if enabled by user)
        mMessageBody = intent.getStringExtra(ALERT_AUDIO_MESSAGE_BODY);
        mMessageLanguage = intent.getStringExtra(ALERT_AUDIO_MESSAGE_LANGUAGE);
        mSubId = intent.getIntExtra(ALERT_AUDIO_SUB_INDEX,
                SubscriptionManager.INVALID_SUBSCRIPTION_ID);

        SharedPreferences prefs = PreferenceManager.getDefaultSharedPreferences(this);

        // retrieve whether to play alert sound in full volume regardless Do Not Disturb is on.
        mOverrideDnd = intent.getBooleanExtra(ALERT_AUDIO_OVERRIDE_DND_EXTRA, false);
        // retrieve the vibrate settings from cellbroadcast receiver settings.
        mEnableVibrate = prefs.getBoolean(CellBroadcastSettings.KEY_ENABLE_ALERT_VIBRATE, true)
                || mOverrideDnd;
        // retrieve the vibration patterns.
        mVibrationPattern = intent.getIntArrayExtra(ALERT_AUDIO_VIBRATION_PATTERN_EXTRA);

        Resources res = CellBroadcastSettings.getResources(getApplicationContext(), mSubId);
        mEnableLedFlash = res.getBoolean(R.bool.enable_led_flash);

        // retrieve the customized alert duration. -1 means play the alert with the tone's duration.
        mAlertDuration = intent.getIntExtra(ALERT_AUDIO_DURATION, -1);
        // retrieve the alert type
        mAlertType = AlertType.DEFAULT;
        if (intent.getSerializableExtra(ALERT_AUDIO_TONE_TYPE) != null) {
            mAlertType = (AlertType) intent.getSerializableExtra(ALERT_AUDIO_TONE_TYPE);
        }

        switch (mAudioManager.getRingerMode()) {
            case AudioManager.RINGER_MODE_SILENT:
                if (DBG) log("Ringer mode: silent");
                if (!mOverrideDnd) {
                    mEnableVibrate = false;
                }
                // If the phone is in silent mode, we only enable the audio when override dnd
                // setting is turned on.
                mEnableAudio = mOverrideDnd;
                break;
            case AudioManager.RINGER_MODE_VIBRATE:
                if (DBG) log("Ringer mode: vibrate");
                // If the phone is in vibration mode, we only enable the audio when override dnd
                // setting is turned on.
                mEnableAudio = mOverrideDnd;
                break;
            case AudioManager.RINGER_MODE_NORMAL:
            default:
                if (DBG) log("Ringer mode: normal");
                mEnableAudio = true;
                break;
        }

        if (mMessageBody != null && mEnableAudio) {
            if (mTts == null) {
                mTts = new TextToSpeech(this, this);
            } else if (mTtsEngineReady) {
                setTtsLanguage();
            }
        }

        if (mEnableAudio || mEnableVibrate) {
            playAlertTone(mAlertType, mVibrationPattern);
        } else {
            if (DBG) log("No audio/vibrate playing. Stop CellBroadcastAlertAudio service");
            stopSelf();
            return START_NOT_STICKY;
        }

        // Record the initial call state here so that the new alarm has the
        // newest state.
        mInitialCallState = mTelephonyManager.getCallState();

        return START_STICKY;
    }

    // Volume suggested by media team for in-call alarms.
    private static final float IN_CALL_VOLUME_LEFT = 0.125f;
    private static final float IN_CALL_VOLUME_RIGHT = 0.125f;

    /**
     * Start playing the alert sound.
     *
     * @param alertType    the alert type (e.g. default, earthquake, tsunami, etc..)
     * @param patternArray the alert vibration pattern
     */
    private void playAlertTone(AlertType alertType, int[] patternArray) {
        // stop() checks to see if we are already playing.
        stop();

        log("playAlertTone: alertType=" + alertType + ", mEnableVibrate=" + mEnableVibrate
                + ", mEnableAudio=" + mEnableAudio + ", mOverrideDnd=" + mOverrideDnd
                + ", mSubId=" + mSubId);
        Resources res = CellBroadcastSettings.getResources(getApplicationContext(), mSubId);

        // Vibration duration in milliseconds
        long vibrateDuration = 0;

        // Get the alert tone duration. Negative tone duration value means we only play the tone
        // once, not repeat it.
        int customAlertDuration = mAlertDuration;

        // Start the vibration first.
        if (mEnableVibrate) {
            long[] vibrationPattern = new long[patternArray.length];

            for (int i = 0; i < patternArray.length; i++) {
                vibrationPattern[i] = patternArray[i];
                vibrateDuration += patternArray[i];
            }

            AudioAttributes.Builder attrBuilder = new AudioAttributes.Builder();
            attrBuilder.setUsage(AudioAttributes.USAGE_ALARM);
            if (mOverrideDnd) {
                // Set the flags to bypass DnD mode if override dnd is turned on.
                attrBuilder.setFlags(AudioAttributes.FLAG_BYPASS_INTERRUPTION_POLICY
                        | AudioAttributes.FLAG_BYPASS_MUTE);
            }
            AudioAttributes attr = attrBuilder.build();
            // If we only play the tone once, then we also play the vibration pattern once.
            int repeatIndex = (customAlertDuration < 0)
                    ? -1 /* not repeat */ : 0 /* index to repeat */;
            VibrationEffect effect = VibrationEffect.createWaveform(vibrationPattern, repeatIndex);
            log("vibrate: effect=" + effect + ", attr=" + attr + ", duration="
                    + customAlertDuration);
            mVibrator.vibrate(effect, attr);
        }

        if (mEnableLedFlash) {
            log("Start LED flashing");
            mHandler.sendMessage(mHandler.obtainMessage(ALERT_LED_FLASH_TOGGLE, 1, 0));
        }

        if (mEnableAudio) {
            // future optimization: reuse media player object
            mMediaPlayer = new MediaPlayer();
            mMediaPlayer.setOnErrorListener(new OnErrorListener() {
                public boolean onError(MediaPlayer mp, int what, int extra) {
                    loge("Error occurred while playing audio.");
                    mHandler.sendMessage(mHandler.obtainMessage(ALERT_SOUND_FINISHED));
                    return true;
                }
            });

            // If the duration is specified by the config, use the specified duration. Otherwise,
            // just play the alert tone with the tone's duration.
            if (customAlertDuration >= 0) {
                mHandler.sendMessageDelayed(mHandler.obtainMessage(ALERT_SOUND_FINISHED),
                        customAlertDuration);
            } else {
                mMediaPlayer.setOnCompletionListener(new OnCompletionListener() {
                    public void onCompletion(MediaPlayer mp) {
                        if (DBG) log("Audio playback complete.");
                        mHandler.sendMessage(mHandler.obtainMessage(ALERT_SOUND_FINISHED));
                        return;
                    }
                });
            }

            try {
                log("Locale=" + res.getConfiguration().getLocales() + ", alertType=" + alertType);

                // Load the tones based on type
                switch (alertType) {
                    case ETWS_EARTHQUAKE:
                        setDataSourceFromResource(res, mMediaPlayer, R.raw.etws_earthquake);
                        break;
                    case ETWS_TSUNAMI:
                        setDataSourceFromResource(res, mMediaPlayer, R.raw.etws_tsunami);
                        break;
                    case OTHER:
                        setDataSourceFromResource(res, mMediaPlayer, R.raw.etws_other_disaster);
                        break;
                    case ETWS_DEFAULT:
                        setDataSourceFromResource(res, mMediaPlayer, R.raw.etws_default);
                        break;
                    case INFO:
                        setDataSourceFromResource(res, mMediaPlayer, R.raw.info);
                        break;
                    case TEST:
                    case DEFAULT:
                    default:
                        setDataSourceFromResource(res, mMediaPlayer, R.raw.default_tone);
                }

<<<<<<< HEAD
                // Request audio focus (though we're going to play even if we don't get it). The
                // only scenario we are not getting focus immediately is a voice call is holding
                // focus, since we are passing AUDIOFOCUS_FLAG_DELAY_OK, the focus will be granted
                // once voice call ends.
                mAudioManager.requestAudioFocus(this,
                        new AudioAttributes.Builder().setLegacyStreamType(
                                AudioManager.STREAM_ALARM).build(),
                        AudioManager.AUDIOFOCUS_GAIN_TRANSIENT,
                        AudioManager.AUDIOFOCUS_FLAG_DELAY_OK);
                mMediaPlayer.setAudioAttributes(getAlertAudioAttributes(mAlertType));
                setAlertVolume(mAlertType);
=======
                // Request audio focus (though we're going to play even if we don't get it)
                mAudioManager.requestAudioFocus(null, AudioManager.STREAM_ALARM,
                        AudioManager.AUDIOFOCUS_GAIN_TRANSIENT);
                mMediaPlayer.setAudioAttributes(getAlertAudioAttributes());
                setAlertVolume();
>>>>>>> f461111e

                // If we are using the custom alert duration, set looping to true so we can repeat
                // the alert. The tone playing will stop when ALERT_SOUND_FINISHED arrives.
                // Otherwise we just play the alert tone once.
                mMediaPlayer.setLooping(customAlertDuration >= 0);
                mMediaPlayer.prepare();
                mMediaPlayer.start();

            } catch (Exception ex) {
                loge("Failed to play alert sound: " + ex);
                // Immediately move into the next state ALERT_SOUND_FINISHED.
                mHandler.sendMessage(mHandler.obtainMessage(ALERT_SOUND_FINISHED));
            }
        } else {
            // In normal mode (playing tone + vibration), this service will stop after audio
            // playback is done. However, if the device is in vibrate only mode, we need to stop
            // the service right after vibration because there won't be any audio complete callback
            // to stop the service. Unfortunately it's not like MediaPlayer has onCompletion()
            // callback that we can use, we'll have to use our own timer to stop the service.
            mHandler.sendMessageDelayed(mHandler.obtainMessage(ALERT_SOUND_FINISHED),
                    customAlertDuration >= 0 ? customAlertDuration : vibrateDuration);
        }

        mState = STATE_ALERTING;
    }

    private static void setDataSourceFromResource(Resources resources,
            MediaPlayer player, int res) throws java.io.IOException {
        AssetFileDescriptor afd = resources.openRawResourceFd(res);
        if (afd != null) {
            player.setDataSource(afd.getFileDescriptor(), afd.getStartOffset(),
                    afd.getLength());
            afd.close();
        }
    }

    /**
     * Turn on camera's LED
     *
     * @param on {@code true} if turned on, otherwise turned off.
     * @return {@code true} if successful, otherwise false.
     */
    private boolean enableLedFlash(boolean on) {
        log("enbleLedFlash=" + on);
        CameraManager cameraManager = (CameraManager) getSystemService(Context.CAMERA_SERVICE);
        if (cameraManager == null) return false;
        final String[] ids;
        try {
            ids = cameraManager.getCameraIdList();
        } catch (CameraAccessException e) {
            log("Can't get camera id");
            return false;
        }

        boolean success = false;
        for (String id : ids) {
            try {
                CameraCharacteristics c = cameraManager.getCameraCharacteristics(id);
                Boolean flashAvailable = c.get(CameraCharacteristics.FLASH_INFO_AVAILABLE);
                if (flashAvailable != null && flashAvailable) {
                    cameraManager.setTorchMode(id, on);
                    success = true;
                }
            } catch (CameraAccessException e) {
                log("Can't flash. e=" + e);
                // continue with the next available camera
            }
        }
        return success;
    }

    /**
     * Stops alert audio and speech.
     */
    public void stop() {
        if (DBG) log("stop()");

        mHandler.removeMessages(ALERT_SOUND_FINISHED);
        mHandler.removeMessages(ALERT_PAUSE_FINISHED);
        mHandler.removeMessages(ALERT_LED_FLASH_TOGGLE);

        resetAlarmStreamVolume();

        if (mState == STATE_ALERTING) {
            // Stop audio playing
            if (mMediaPlayer != null) {
                try {
                    mMediaPlayer.stop();
                    mMediaPlayer.release();
                } catch (IllegalStateException e) {
                    // catch "Unable to retrieve AudioTrack pointer for stop()" exception
                    loge("exception trying to stop media player");
                }
                mMediaPlayer = null;
            }

            // Stop vibrator
            mVibrator.cancel();
            if (mEnableLedFlash) {
                enableLedFlash(false);
            }
        } else if (mState == STATE_SPEAKING && mTts != null) {
            try {
                mTts.stop();
            } catch (IllegalStateException e) {
                // catch "Unable to retrieve AudioTrack pointer for stop()" exception
                loge("exception trying to stop text-to-speech");
            }
        }
        mState = STATE_IDLE;
    }

    @Override
    public void onAudioFocusChange(int focusChange) {
        log("onAudioFocusChanged: " + focusChange);
        // Do nothing, as we don't care if focus was steal from other apps, as emergency alerts will
        // play anyway.
    }

    /**
     * Get audio attribute for the alarm.
     */
    private AudioAttributes getAlertAudioAttributes() {
        AudioAttributes.Builder builder = new AudioAttributes.Builder();

        builder.setContentType(AudioAttributes.CONTENT_TYPE_SONIFICATION);
        builder.setUsage(AudioAttributes.USAGE_ALARM);
        if (mOverrideDnd) {
            // Set FLAG_BYPASS_INTERRUPTION_POLICY and FLAG_BYPASS_MUTE so that it enables
            // audio in any DnD mode, even in total silence DnD mode (requires MODIFY_PHONE_STATE).
            builder.setFlags(AudioAttributes.FLAG_BYPASS_INTERRUPTION_POLICY
                    | AudioAttributes.FLAG_BYPASS_MUTE);
        }

        return builder.build();
    }

    /**
     * Set volume for alerts.
     */
    private void setAlertVolume() {
        if (mTelephonyManager.getCallState() != TelephonyManager.CALL_STATE_IDLE
                || isOnEarphone()) {
            // If we are in a call, play the alert
            // sound at a low volume to not disrupt the call.
            log("in call: reducing volume");
            mMediaPlayer.setVolume(IN_CALL_VOLUME_LEFT, IN_CALL_VOLUME_RIGHT);
        } else if (mOverrideDnd) {
            // If override DnD is turned on,
            // we overwrite volume setting of STREAM_ALARM to full, play at
            // max possible volume, and reset it after it's finished.
            setAlarmStreamVolumeToFull();
        }
    }

    private boolean isOnEarphone() {
        AudioDeviceInfo[] deviceList = mAudioManager.getDevices(AudioManager.GET_DEVICES_OUTPUTS);

        for (AudioDeviceInfo devInfo : deviceList) {
            int type = devInfo.getType();
            if (type == AudioDeviceInfo.TYPE_WIRED_HEADSET
                    || type == AudioDeviceInfo.TYPE_WIRED_HEADPHONES
                    || type == AudioDeviceInfo.TYPE_BLUETOOTH_SCO
                    || type == AudioDeviceInfo.TYPE_BLUETOOTH_A2DP) {
                return true;
            }
        }

        return false;
    }

    /**
     * Set volume of STREAM_ALARM to full.
     */
    private void setAlarmStreamVolumeToFull() {
        log("setting alarm volume to full for cell broadcast alerts.");
        int streamType = AudioManager.STREAM_ALARM;
        mUserSetAlarmVolume = mAudioManager.getStreamVolume(streamType);
        mResetAlarmVolumeNeeded = true;
        mAudioManager.setStreamVolume(streamType,
                mAudioManager.getStreamMaxVolume(streamType), 0);
    }

    /**
     * Reset volume of STREAM_ALARM, if needed.
     */
    private void resetAlarmStreamVolume() {
        if (mResetAlarmVolumeNeeded) {
            log("resetting alarm volume to back to " + mUserSetAlarmVolume);
            mAudioManager.setStreamVolume(AudioManager.STREAM_ALARM, mUserSetAlarmVolume, 0);
            mResetAlarmVolumeNeeded = false;
        }
    }

    private static void log(String msg) {
        Log.d(TAG, msg);
    }

    private static void loge(String msg) {
        Log.e(TAG, msg);
    }
}<|MERGE_RESOLUTION|>--- conflicted
+++ resolved
@@ -497,7 +497,6 @@
                         setDataSourceFromResource(res, mMediaPlayer, R.raw.default_tone);
                 }
 
-<<<<<<< HEAD
                 // Request audio focus (though we're going to play even if we don't get it). The
                 // only scenario we are not getting focus immediately is a voice call is holding
                 // focus, since we are passing AUDIOFOCUS_FLAG_DELAY_OK, the focus will be granted
@@ -507,15 +506,8 @@
                                 AudioManager.STREAM_ALARM).build(),
                         AudioManager.AUDIOFOCUS_GAIN_TRANSIENT,
                         AudioManager.AUDIOFOCUS_FLAG_DELAY_OK);
-                mMediaPlayer.setAudioAttributes(getAlertAudioAttributes(mAlertType));
-                setAlertVolume(mAlertType);
-=======
-                // Request audio focus (though we're going to play even if we don't get it)
-                mAudioManager.requestAudioFocus(null, AudioManager.STREAM_ALARM,
-                        AudioManager.AUDIOFOCUS_GAIN_TRANSIENT);
                 mMediaPlayer.setAudioAttributes(getAlertAudioAttributes());
                 setAlertVolume();
->>>>>>> f461111e
 
                 // If we are using the custom alert duration, set looping to true so we can repeat
                 // the alert. The tone playing will stop when ALERT_SOUND_FINISHED arrives.
