--- conflicted
+++ resolved
@@ -17,6 +17,7 @@
 package com.android.cellbroadcastreceiver;
 
 import static com.android.cellbroadcastreceiver.CellBroadcastReceiver.DBG;
+import static com.android.cellbroadcastreceiver.CellBroadcastReceiver.VDBG;
 
 import android.app.PendingIntent;
 import android.app.Service;
@@ -41,12 +42,6 @@
 import java.util.Locale;
 import java.util.MissingResourceException;
 
-<<<<<<< HEAD
-import static com.android.cellbroadcastreceiver.CellBroadcastReceiver.DBG;
-import static com.android.cellbroadcastreceiver.CellBroadcastReceiver.VDBG;
-
-=======
->>>>>>> 8ea20c29
 /**
  * Manages alert audio and vibration and text-to-speech. Runs as a service so that
  * it can continue to play if another activity overrides the CellBroadcastListActivity.
@@ -322,7 +317,6 @@
                 if (DBG) log("Ringer mode: vibrate");
                 mEnableAudio = false;
                 break;
-
             case AudioManager.RINGER_MODE_NORMAL:
             default:
                 if (DBG) log("Ringer mode: normal");
