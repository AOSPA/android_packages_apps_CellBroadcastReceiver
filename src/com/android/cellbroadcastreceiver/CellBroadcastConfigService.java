--- conflicted
+++ resolved
@@ -107,11 +107,11 @@
         }
     }
 
-<<<<<<< HEAD
     @VisibleForTesting
     public void setCellBroadcastOnSub(SmsManager manager, boolean enableForSub) {
         setCellBroadcastOnSub(manager, enableForSub, true);
-=======
+    }
+
     private int[] getActiveSubIdList(SubscriptionManager subMgr) {
         List<SubscriptionInfo> subInfos = subMgr.getActiveSubscriptionInfoList();
         int[] subIds = new int[subInfos.size()];
@@ -119,7 +119,6 @@
             subIds[i] = subInfos.get(i).getSubscriptionId();
         }
         return subIds;
->>>>>>> 03a23423
     }
 
     /**
