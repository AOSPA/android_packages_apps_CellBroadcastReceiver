/*
 * Copyright (C) 2011 The Android Open Source Project
 *
 * Licensed under the Apache License, Version 2.0 (the "License");
 * you may not use this file except in compliance with the License.
 * You may obtain a copy of the License at
 *
 *      http://www.apache.org/licenses/LICENSE-2.0
 *
 * Unless required by applicable law or agreed to in writing, software
 * distributed under the License is distributed on an "AS IS" BASIS,
 * WITHOUT WARRANTIES OR CONDITIONS OF ANY KIND, either express or implied.
 * See the License for the specific language governing permissions and
 * limitations under the License.
 */

package com.android.cellbroadcastreceiver;

import static com.android.cellbroadcastreceiver.CellBroadcastReceiver.VDBG;

import android.app.IntentService;
import android.content.Context;
import android.content.Intent;
import android.content.SharedPreferences;
import android.content.res.Resources;
import android.preference.PreferenceManager;
import android.telephony.SmsManager;
import android.telephony.SubscriptionInfo;
import android.telephony.SubscriptionManager;
import android.util.Log;

import androidx.annotation.NonNull;

import com.android.cellbroadcastreceiver.CellBroadcastChannelManager.CellBroadcastChannelRange;
import com.android.internal.annotations.VisibleForTesting;

import java.lang.reflect.Method;
import java.util.ArrayList;
import java.util.Arrays;
import java.util.List;

/**
 * This service manages enabling and disabling ranges of message identifiers
 * that the radio should listen for. It operates independently of the other
 * services and runs at boot time and after exiting airplane mode.
 *
 * Note that the entire range of emergency channels is enabled. Test messages
 * and lower priority broadcasts are filtered out in CellBroadcastAlertService
 * if the user has not enabled them in settings.
 *
 * TODO: add notification to re-enable channels after a radio reset.
 */
public class CellBroadcastConfigService extends IntentService {
    private static final String TAG = "CellBroadcastConfigService";

    @VisibleForTesting
    public static final String ACTION_ENABLE_CHANNELS = "ACTION_ENABLE_CHANNELS";
    public static final String ACTION_UPDATE_SETTINGS_FOR_CARRIER = "UPDATE_SETTINGS_FOR_CARRIER";

    public CellBroadcastConfigService() {
        super(TAG);          // use class name for worker thread name
    }

    @Override
    protected void onHandleIntent(Intent intent) {
        if (ACTION_ENABLE_CHANNELS.equals(intent.getAction())) {
            try {
                SubscriptionManager subManager = (SubscriptionManager) getApplicationContext()
                        .getSystemService(Context.TELEPHONY_SUBSCRIPTION_SERVICE);

                if (subManager != null) {
                    // Retrieve all the active subscription indice and enable cell broadcast
                    // messages on all subs. The duplication detection will be done at the
                    // frameworks.
                    int[] subIds = getActiveSubIdList(subManager);
                    if (subIds.length != 0) {
                        for (int subId : subIds) {
                            log("Enable CellBroadcast on sub " + subId);
                            enableCellBroadcastChannels(subId);
                        }
                    } else {
                        // For no sim scenario.
                        enableCellBroadcastChannels(SubscriptionManager.DEFAULT_SUBSCRIPTION_ID);
                    }
                }
            } catch (Exception ex) {
                Log.e(TAG, "exception enabling cell broadcast channels", ex);
            }
        } else if (ACTION_UPDATE_SETTINGS_FOR_CARRIER.equals(intent.getAction())) {
            // TODO(jminjie): cellbroadcastservice should post a notification if any settings have
            //                been touched
            Log.e(TAG, "Reset all preferences");
            CellBroadcastSettings.resetAllPreferences(getApplicationContext());
        }
    }

    @NonNull
    private int[] getActiveSubIdList(SubscriptionManager subMgr) {
        List<SubscriptionInfo> subInfos = subMgr.getActiveSubscriptionInfoList();
        int size = subInfos != null ? subInfos.size() : 0;
        int[] subIds = new int[size];
        for (int i = 0; i < size; i++) {
            subIds[i] = subInfos.get(i).getSubscriptionId();
        }
        return subIds;
    }

    private void resetCellBroadcastChannels(int subId) {
        SmsManager manager;
        if (subId != SubscriptionManager.DEFAULT_SUBSCRIPTION_ID) {
            manager = SmsManager.getSmsManagerForSubscriptionId(subId);
        } else {
            manager = SmsManager.getDefault();
        }

        // TODO: Call manager.resetAllCellBroadcastRanges() in Android S.
        try {
            Method method = SmsManager.class.getDeclaredMethod("resetAllCellBroadcastRanges");
            method.invoke(manager);
        } catch (Exception e) {
            log("Can't reset cell broadcast ranges. e=" + e);
        }
    }

    /**
     * Enable cell broadcast messages channels. Messages can be only received on the
     * enabled channels.
     *
     * @param subId Subscription index
     */
    @VisibleForTesting
    public void enableCellBroadcastChannels(int subId) {
        resetCellBroadcastChannels(subId);

        SharedPreferences prefs = PreferenceManager.getDefaultSharedPreferences(this);
        Resources res = CellBroadcastSettings.getResources(this, subId);

        // boolean for each user preference checkbox, true for checked, false for unchecked
        // Note: If enableAlertsMasterToggle is false, it disables ALL emergency broadcasts
        // except for always-on alerts e.g, presidential. i.e. to receive CMAS severe alerts, both
        // enableAlertsMasterToggle AND enableCmasSevereAlerts must be true.
        boolean enableAlertsMasterToggle = prefs.getBoolean(
                CellBroadcastSettings.KEY_ENABLE_ALERTS_MASTER_TOGGLE, true);

        boolean enableEtwsAlerts = enableAlertsMasterToggle;

        // CMAS Presidential must be always on (See 3GPP TS 22.268 Section 6.2) regardless
        // user's preference
        boolean enablePresidential = true;

        boolean enableCmasExtremeAlerts = enableAlertsMasterToggle && prefs.getBoolean(
                CellBroadcastSettings.KEY_ENABLE_CMAS_EXTREME_THREAT_ALERTS, true);

        boolean enableCmasSevereAlerts = enableAlertsMasterToggle && prefs.getBoolean(
                CellBroadcastSettings.KEY_ENABLE_CMAS_SEVERE_THREAT_ALERTS, true);

        boolean enableCmasAmberAlerts = enableAlertsMasterToggle && prefs.getBoolean(
                CellBroadcastSettings.KEY_ENABLE_CMAS_AMBER_ALERTS, true);

        boolean enableTestAlerts = enableAlertsMasterToggle
                && CellBroadcastSettings.isTestAlertsToggleVisible(getApplicationContext())
                && prefs.getBoolean(CellBroadcastSettings.KEY_ENABLE_TEST_ALERTS, false);

<<<<<<< HEAD
        boolean enableAreaUpdateInfoAlerts =
                CellBroadcastSettings.isAreaUpdateInfoSettingsEnabled(this) &&
                prefs.getBoolean(CellBroadcastSettings.KEY_ENABLE_AREA_UPDATE_INFO_ALERTS, false);
=======
        boolean enableExerciseAlerts = enableAlertsMasterToggle
                && res.getBoolean(R.bool.show_separate_exercise_settings)
                && prefs.getBoolean(CellBroadcastSettings.KEY_ENABLE_EXERCISE_ALERTS, false);

        boolean enableAreaUpdateInfoAlerts = res.getBoolean(
                R.bool.config_showAreaUpdateInfoSettings)
                && prefs.getBoolean(CellBroadcastSettings.KEY_ENABLE_AREA_UPDATE_INFO_ALERTS,
                false);
>>>>>>> 992e454d

        boolean enablePublicSafetyMessagesChannelAlerts = enableAlertsMasterToggle
                && prefs.getBoolean(CellBroadcastSettings.KEY_ENABLE_PUBLIC_SAFETY_MESSAGES,
                true);
        boolean enableStateLocalTestAlerts = enableAlertsMasterToggle
                && prefs.getBoolean(CellBroadcastSettings.KEY_ENABLE_STATE_LOCAL_TEST_ALERTS,
                false);

        boolean enableEmergencyAlerts = enableAlertsMasterToggle && prefs.getBoolean(
                CellBroadcastSettings.KEY_ENABLE_EMERGENCY_ALERTS, true);

        boolean enableGeoFencingTriggerMessage = true;

        if (VDBG) {
            log("enableAlertsMasterToggle = " + enableAlertsMasterToggle);
            log("enableEtwsAlerts = " + enableEtwsAlerts);
            log("enablePresidential = " + enablePresidential);
            log("enableCmasExtremeAlerts = " + enableCmasExtremeAlerts);
            log("enableCmasSevereAlerts = " + enableCmasExtremeAlerts);
            log("enableCmasAmberAlerts = " + enableCmasAmberAlerts);
            log("enableTestAlerts = " + enableTestAlerts);
            log("enableExerciseAlerts = " + enableExerciseAlerts);
            log("enableAreaUpdateInfoAlerts = " + enableAreaUpdateInfoAlerts);
            log("enablePublicSafetyMessagesChannelAlerts = "
                    + enablePublicSafetyMessagesChannelAlerts);
            log("enableStateLocalTestAlerts = " + enableStateLocalTestAlerts);
            log("enableEmergencyAlerts = " + enableEmergencyAlerts);
            log("enableGeoFencingTriggerMessage = " + enableGeoFencingTriggerMessage);
        }

        CellBroadcastChannelManager channelManager = new CellBroadcastChannelManager(
                getApplicationContext(), subId);

        /** Enable CMAS series messages. */

        // Enable/Disable Presidential messages.
        setCellBroadcastRange(subId, enablePresidential,
                channelManager.getCellBroadcastChannelRanges(
                        R.array.cmas_presidential_alerts_channels_range_strings));

        // Enable/Disable CMAS extreme messages.
        setCellBroadcastRange(subId, enableCmasExtremeAlerts,
                channelManager.getCellBroadcastChannelRanges(
                        R.array.cmas_alert_extreme_channels_range_strings));

        // Enable/Disable CMAS severe messages.
        setCellBroadcastRange(subId, enableCmasSevereAlerts,
                channelManager.getCellBroadcastChannelRanges(
                        R.array.cmas_alerts_severe_range_strings));

        // Enable/Disable CMAS amber alert messages.
        setCellBroadcastRange(subId, enableCmasAmberAlerts,
                channelManager.getCellBroadcastChannelRanges(
                        R.array.cmas_amber_alerts_channels_range_strings));

        // Enable/Disable test messages.
        setCellBroadcastRange(subId, enableTestAlerts,
                channelManager.getCellBroadcastChannelRanges(
                        R.array.required_monthly_test_range_strings));

        // Enable/Disable exercise test messages.
        // This could either controlled by main test toggle or separate exercise test toggle.
        setCellBroadcastRange(subId, enableTestAlerts || enableExerciseAlerts,
                channelManager.getCellBroadcastChannelRanges(
                        R.array.exercise_alert_range_strings));

        setCellBroadcastRange(subId, enableTestAlerts,
                channelManager.getCellBroadcastChannelRanges(
                        R.array.operator_defined_alert_range_strings));

        // Enable/Disable GSM ETWS messages.
        setCellBroadcastRange(subId, enableEtwsAlerts,
                channelManager.getCellBroadcastChannelRanges(
                        R.array.etws_alerts_range_strings));

        // Enable/Disable GSM ETWS test messages.
        setCellBroadcastRange(subId, enableTestAlerts,
                channelManager.getCellBroadcastChannelRanges(
                        R.array.etws_test_alerts_range_strings));

        // Enable/Disable GSM public safety messages.
        setCellBroadcastRange(subId, enablePublicSafetyMessagesChannelAlerts,
                channelManager.getCellBroadcastChannelRanges(
                        R.array.public_safety_messages_channels_range_strings));

        // Enable/Disable GSM state/local test alerts.
        setCellBroadcastRange(subId, enableStateLocalTestAlerts,
                channelManager.getCellBroadcastChannelRanges(
                        R.array.state_local_test_alert_range_strings));

        // Enable/Disable GSM geo-fencing trigger messages.
        setCellBroadcastRange(subId, enableGeoFencingTriggerMessage,
                channelManager.getCellBroadcastChannelRanges(
                        R.array.geo_fencing_trigger_messages_range_strings));

        // Enable non-CMAS series messages.
        setCellBroadcastRange(subId, enableEmergencyAlerts,
                channelManager.getCellBroadcastChannelRanges(
                        R.array.emergency_alerts_channels_range_strings));

        // Enable/Disable additional channels based on carrier specific requirement.
        ArrayList<CellBroadcastChannelRange> ranges =
                channelManager.getCellBroadcastChannelRanges(
                        R.array.additional_cbs_channels_strings);

        for (CellBroadcastChannelRange range: ranges) {
            boolean enableAlerts;
            switch (range.mAlertType) {
                case AREA:
                    enableAlerts = enableAreaUpdateInfoAlerts;
                    break;
                case TEST:
                    enableAlerts = enableTestAlerts;
                    break;
                default:
                    enableAlerts = enableAlertsMasterToggle;
            }
            setCellBroadcastRange(subId, enableAlerts, new ArrayList<>(Arrays.asList(range)));
        }
    }
    /**
     * Enable/disable cell broadcast with messages id range
     * @param subId Subscription index
     * @param enable True for enabling cell broadcast with id range, otherwise for disabling.
     * @param ranges Cell broadcast id ranges
     */
    private void setCellBroadcastRange(int subId, boolean enable,
                                       List<CellBroadcastChannelRange> ranges) {
        SmsManager manager;
        if (subId != SubscriptionManager.DEFAULT_SUBSCRIPTION_ID) {
            manager = SmsManager.getSmsManagerForSubscriptionId(subId);
        } else {
            manager = SmsManager.getDefault();
        }

        if (ranges != null) {
            for (CellBroadcastChannelRange range: ranges) {
                if (range.mAlwaysOn) {
                    log("mAlwaysOn is set to true, enable the range: " + range.mStartId
                            + ":" + range.mEndId);
                    enable = true;
                }
                if (enable) {
                    manager.enableCellBroadcastRange(range.mStartId, range.mEndId, range.mRanType);
                } else {
                    manager.disableCellBroadcastRange(range.mStartId, range.mEndId, range.mRanType);
                }
            }
        }
    }

    private static void log(String msg) {
        Log.d(TAG, msg);
    }
}<|MERGE_RESOLUTION|>--- conflicted
+++ resolved
@@ -161,11 +161,6 @@
                 && CellBroadcastSettings.isTestAlertsToggleVisible(getApplicationContext())
                 && prefs.getBoolean(CellBroadcastSettings.KEY_ENABLE_TEST_ALERTS, false);
 
-<<<<<<< HEAD
-        boolean enableAreaUpdateInfoAlerts =
-                CellBroadcastSettings.isAreaUpdateInfoSettingsEnabled(this) &&
-                prefs.getBoolean(CellBroadcastSettings.KEY_ENABLE_AREA_UPDATE_INFO_ALERTS, false);
-=======
         boolean enableExerciseAlerts = enableAlertsMasterToggle
                 && res.getBoolean(R.bool.show_separate_exercise_settings)
                 && prefs.getBoolean(CellBroadcastSettings.KEY_ENABLE_EXERCISE_ALERTS, false);
@@ -174,7 +169,6 @@
                 R.bool.config_showAreaUpdateInfoSettings)
                 && prefs.getBoolean(CellBroadcastSettings.KEY_ENABLE_AREA_UPDATE_INFO_ALERTS,
                 false);
->>>>>>> 992e454d
 
         boolean enablePublicSafetyMessagesChannelAlerts = enableAlertsMasterToggle
                 && prefs.getBoolean(CellBroadcastSettings.KEY_ENABLE_PUBLIC_SAFETY_MESSAGES,
