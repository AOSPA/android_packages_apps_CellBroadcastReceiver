--- conflicted
+++ resolved
@@ -384,7 +384,6 @@
         boolean emergencyAlertEnabled =
                 prefs.getBoolean(CellBroadcastSettings.KEY_ENABLE_ALERTS_MASTER_TOGGLE, true);
 
-<<<<<<< HEAD
         // Check if ETWS/CMAS test message is forced to disabled on the device.
         boolean forceDisableEtwsCmasTest =
                 CellBroadcastSettings.isFeatureEnabled(this,
@@ -392,10 +391,6 @@
 
         boolean enableAreaUpdateInfoAlerts =
                 CellBroadcastSettings.isAreaUpdateInfoSettingsEnabled(getApplicationContext())
-=======
-        boolean enableAreaUpdateInfoAlerts = Resources.getSystem().getBoolean(
-                com.android.internal.R.bool.config_showAreaUpdateInfoSettings)
->>>>>>> 82afe358
                 && prefs.getBoolean(CellBroadcastSettings.KEY_ENABLE_AREA_UPDATE_INFO_ALERTS,
                 true);
 
