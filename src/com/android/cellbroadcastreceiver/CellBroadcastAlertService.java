--- conflicted
+++ resolved
@@ -346,7 +346,6 @@
         boolean emergencyAlertEnabled =
                 prefs.getBoolean(CellBroadcastSettings.KEY_ENABLE_ALERTS_MASTER_TOGGLE, true);
 
-<<<<<<< HEAD
         // Check if ETWS/CMAS test message is forced to disabled on the device.
         boolean forceDisableEtwsCmasTest =
                 CellBroadcastSettings.isFeatureEnabled(this,
@@ -354,11 +353,6 @@
 
         boolean enableAreaUpdateInfoAlerts =
                 CellBroadcastSettings.isAreaUpdateInfoSettingsEnabled(getApplicationContext())
-=======
-        boolean enableAreaUpdateInfoAlerts = CellBroadcastSettings.getResources(
-                mContext, message.getSubscriptionId()).getBoolean(
-                R.bool.config_showAreaUpdateInfoSettings)
->>>>>>> f9e192f6
                 && prefs.getBoolean(CellBroadcastSettings.KEY_ENABLE_AREA_UPDATE_INFO_ALERTS,
                 true);
 
