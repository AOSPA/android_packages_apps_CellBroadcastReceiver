--- conflicted
+++ resolved
@@ -102,19 +102,11 @@
     static final String NOTIFICATION_CHANNEL_EMERGENCY_ALERTS_IN_VOICECALL =
         "broadcastMessagesInVoiceCall";
 
-<<<<<<< HEAD
-    /** System property to enable/disable broadcast duplicate detecion. */
-    private static final String CB_DUP_DETECTION = "persist.vendor.cb.dup_detection";
-
-    /** Check for system property to enable/disable duplicate detection. */
-    static boolean mUseDupDetection = SystemProperties.getBoolean(CB_DUP_DETECTION, true);
-=======
     /**
      * Notification channel for informing the user when a new Carrier's WEA settings have been
      * automatically applied.
      */
     static final String NOTIFICATION_CHANNEL_SETTINGS_UPDATES = "settingsUpdates";
->>>>>>> 523c88e8
 
     /** Intent extra for passing a SmsCbMessage */
     private static final String EXTRA_MESSAGE = "message";
