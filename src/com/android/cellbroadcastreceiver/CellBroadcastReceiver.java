/*
 * Copyright (C) 2011 The Android Open Source Project
 *
 * Licensed under the Apache License, Version 2.0 (the "License");
 * you may not use this file except in compliance with the License.
 * You may obtain a copy of the License at
 *
 *      http://www.apache.org/licenses/LICENSE-2.0
 *
 * Unless required by applicable law or agreed to in writing, software
 * distributed under the License is distributed on an "AS IS" BASIS,
 * WITHOUT WARRANTIES OR CONDITIONS OF ANY KIND, either express or implied.
 * See the License for the specific language governing permissions and
 * limitations under the License.
 */

package com.android.cellbroadcastreceiver;

import android.app.ActivityManager;
import android.content.BroadcastReceiver;
import android.content.Context;
import android.content.Intent;
import android.content.SharedPreferences;
import android.content.SharedPreferences.Editor;
import android.os.Bundle;
import android.os.UserManager;
import android.preference.PreferenceManager;
import android.provider.Telephony;
import android.provider.Telephony.CellBroadcasts;
import android.telephony.CarrierConfigManager;
import android.telephony.ServiceState;
import android.telephony.SubscriptionManager;
import android.telephony.cdma.CdmaSmsCbProgramData;
import android.util.Log;

import com.android.internal.telephony.cdma.sms.SmsEnvelope;

public class CellBroadcastReceiver extends BroadcastReceiver {
    private static final String TAG = "CellBroadcastReceiver";
    static final boolean DBG = true;
    static final boolean VDBG = false;    // STOPSHIP: change to false before ship

    // Key to access the stored reminder interval default value
    private static final String CURRENT_INTERVAL_DEFAULT = "current_interval_default";

    // Intent actions and extras
    public static final String CELLBROADCAST_START_CONFIG_ACTION =
            "com.android.cellbroadcastreceiver.intent.START_CONFIG";
    public static final String ACTION_MARK_AS_READ =
            "com.android.cellbroadcastreceiver.intent.action.MARK_AS_READ";
    public static final String EXTRA_DELIVERY_TIME =
            "com.android.cellbroadcastreceiver.intent.extra.ID";

    @Override
    public void onReceive(Context context, Intent intent) {
        onReceiveWithPrivilege(context, intent, false);
    }

    protected void onReceiveWithPrivilege(Context context, Intent intent, boolean privileged) {
        if (DBG) log("onReceive " + intent);

        String action = intent.getAction();

        if (ACTION_MARK_AS_READ.equals(action)) {
            final long deliveryTime = intent.getLongExtra(EXTRA_DELIVERY_TIME, -1);
            new CellBroadcastContentProvider.AsyncCellBroadcastTask(context.getContentResolver())
                    .execute(new CellBroadcastContentProvider.CellBroadcastOperation() {
                        @Override
                        public boolean execute(CellBroadcastContentProvider provider) {
                            return provider.markBroadcastRead(CellBroadcasts.DELIVERY_TIME,
                                    deliveryTime);
                        }
                    });
        } else if (CarrierConfigManager.ACTION_CARRIER_CONFIG_CHANGED.equals(action)) {
            initializeSharedPreference(context.getApplicationContext());
            startConfigService(context.getApplicationContext());
        } else if (CELLBROADCAST_START_CONFIG_ACTION.equals(action)
                || SubscriptionManager.ACTION_DEFAULT_SMS_SUBSCRIPTION_CHANGED.equals(action)) {
            startConfigService(context.getApplicationContext());
        } else if (Telephony.Sms.Intents.SMS_EMERGENCY_CB_RECEIVED_ACTION.equals(action) ||
                Telephony.Sms.Intents.SMS_CB_RECEIVED_ACTION.equals(action)) {
            // If 'privileged' is false, it means that the intent was delivered to the base
            // no-permissions receiver class.  If we get an SMS_CB_RECEIVED message that way, it
            // means someone has tried to spoof the message by delivering it outside the normal
            // permission-checked route, so we just ignore it.
            if (privileged) {
                intent.setClass(context, CellBroadcastAlertService.class);
                context.startService(intent);
            } else {
                loge("ignoring unprivileged action received " + action);
            }
        } else if (Telephony.Sms.Intents.SMS_SERVICE_CATEGORY_PROGRAM_DATA_RECEIVED_ACTION
                .equals(action)) {
            if (privileged) {
                CdmaSmsCbProgramData[] programDataList = (CdmaSmsCbProgramData[])
                        intent.getParcelableArrayExtra("program_data_list");
                if (programDataList != null) {
                    handleCdmaSmsCbProgramData(context, programDataList);
                } else {
                    loge("SCPD intent received with no program_data_list");
                }
            } else {
                loge("ignoring unprivileged action received " + action);
            }
        } else if (Intent.ACTION_LOCALE_CHANGED.equals(action)) {
            // rename registered notification channels on locale change
            CellBroadcastAlertService.createNotificationChannels(context);
        } else if (Intent.ACTION_SERVICE_STATE.equals(action)) {
            if (CellBroadcastSettings.getResourcesForDefaultSmsSubscriptionId(context).getBoolean(
                    R.bool.reset_duplicate_detection_on_airplane_mode)) {
                Bundle extras = intent.getExtras();
                ServiceState ss = ServiceState.newFromBundle(extras);
                if (ss.getState() == ServiceState.STATE_POWER_OFF) {
                    CellBroadcastAlertService.resetMessageDuplicateDetection();
                }
            }
        } else {
            Log.w(TAG, "onReceive() unexpected action " + action);
        }
    }

    private void adjustReminderInterval(Context context) {
        SharedPreferences sp = PreferenceManager.getDefaultSharedPreferences(context);
        String currentIntervalDefault = sp.getString(CURRENT_INTERVAL_DEFAULT, "0");

        // If interval default changes, reset the interval to the new default value.
        String newIntervalDefault =
                CellBroadcastSettings.getResourcesForDefaultSmsSubscriptionId(context)
                        .getString(R.string.alert_reminder_interval_default_value);
        if (!newIntervalDefault.equals(currentIntervalDefault)) {
            Log.d(TAG, "Default interval changed from " + currentIntervalDefault + " to " +
                    newIntervalDefault);

            Editor editor = sp.edit();
            // Reset the value to default.
            editor.putString(
                    CellBroadcastSettings.KEY_ALERT_REMINDER_INTERVAL, newIntervalDefault);
            // Save the new default value.
            editor.putString(CURRENT_INTERVAL_DEFAULT, newIntervalDefault);
            editor.commit();
        } else {
            if (DBG) Log.d(TAG, "Default interval " + currentIntervalDefault + " did not change.");
        }
    }

    private void initializeSharedPreference(Context context) {
<<<<<<< HEAD
        if (UserManager.get(context).isSystemUser()) {
=======
        if (isSystemUser(context)) {
>>>>>>> de4284d8
            Log.d(TAG, "initializeSharedPreference");
            SharedPreferences sp = PreferenceManager.getDefaultSharedPreferences(context);
            if (!sp.getBoolean(PreferenceManager.KEY_HAS_SET_DEFAULT_VALUES, false)) {
                // Sets the default values of the shared preference if there isn't any.
                PreferenceManager.setDefaultValues(context, R.xml.preferences, false);

                // If the device is in test harness mode, we need to disable emergency alert by
                // default.
                if (ActivityManager.isRunningInUserTestHarness()) {
                    Log.d(TAG, "In test harness mode. Turn off emergency alert by default.");
                    sp.edit().putBoolean(CellBroadcastSettings.KEY_ENABLE_ALERTS_MASTER_TOGGLE,
                            false).apply();
                }
            } else {
                Log.d(TAG, "Skip setting default values of shared preference.");
            }

            adjustReminderInterval(context);
        } else {
            Log.e(TAG, "initializeSharedPreference: Not system user.");
        }
    }

    /**
     * Handle Service Category Program Data message.
     * TODO: Send Service Category Program Results response message to sender
     *
     * @param context
     * @param programDataList
     */
    private void handleCdmaSmsCbProgramData(Context context,
                                            CdmaSmsCbProgramData[] programDataList) {
        for (CdmaSmsCbProgramData programData : programDataList) {
            switch (programData.getOperation()) {
                case CdmaSmsCbProgramData.OPERATION_ADD_CATEGORY:
                    tryCdmaSetCategory(context, programData.getCategory(), true);
                    break;

                case CdmaSmsCbProgramData.OPERATION_DELETE_CATEGORY:
                    tryCdmaSetCategory(context, programData.getCategory(), false);
                    break;

                case CdmaSmsCbProgramData.OPERATION_CLEAR_CATEGORIES:
                    tryCdmaSetCategory(context,
                            SmsEnvelope.SERVICE_CATEGORY_CMAS_EXTREME_THREAT, false);
                    tryCdmaSetCategory(context,
                            SmsEnvelope.SERVICE_CATEGORY_CMAS_SEVERE_THREAT, false);
                    tryCdmaSetCategory(context,
                            SmsEnvelope.SERVICE_CATEGORY_CMAS_CHILD_ABDUCTION_EMERGENCY, false);
                    tryCdmaSetCategory(context,
                            SmsEnvelope.SERVICE_CATEGORY_CMAS_TEST_MESSAGE, false);
                    break;

                default:
                    loge("Ignoring unknown SCPD operation " + programData.getOperation());
            }
        }
    }

    private void tryCdmaSetCategory(Context context, int category, boolean enable) {
        SharedPreferences sharedPrefs = PreferenceManager.getDefaultSharedPreferences(context);

        switch (category) {
            case SmsEnvelope.SERVICE_CATEGORY_CMAS_EXTREME_THREAT:
                sharedPrefs.edit().putBoolean(
                        CellBroadcastSettings.KEY_ENABLE_CMAS_EXTREME_THREAT_ALERTS, enable)
                        .apply();
                break;

            case SmsEnvelope.SERVICE_CATEGORY_CMAS_SEVERE_THREAT:
                sharedPrefs.edit().putBoolean(
                        CellBroadcastSettings.KEY_ENABLE_CMAS_SEVERE_THREAT_ALERTS, enable)
                        .apply();
                break;

            case SmsEnvelope.SERVICE_CATEGORY_CMAS_CHILD_ABDUCTION_EMERGENCY:
                sharedPrefs.edit().putBoolean(
                        CellBroadcastSettings.KEY_ENABLE_CMAS_AMBER_ALERTS, enable).apply();
                break;

            case SmsEnvelope.SERVICE_CATEGORY_CMAS_TEST_MESSAGE:
                sharedPrefs.edit().putBoolean(
                        CellBroadcastSettings.KEY_ENABLE_TEST_ALERTS, enable).apply();
                break;

            default:
                Log.w(TAG, "Ignoring SCPD command to " + (enable ? "enable" : "disable")
                        + " alerts in category " + category);
        }
    }

    /**
     * Check if user from context is system user
     * @param context
     * @return whether the user is system user
     */
    private static boolean isSystemUser(Context context) {
        return ((UserManager) context.getSystemService(Context.USER_SERVICE)).isSystemUser();
    }

    /**
     * Tell {@link CellBroadcastConfigService} to enable the CB channels.
     * @param context the broadcast receiver context
     */
    static void startConfigService(Context context) {
<<<<<<< HEAD
        if (UserManager.get(context).isSystemUser()) {
=======
        if (isSystemUser(context)) {
>>>>>>> de4284d8
            Intent serviceIntent = new Intent(CellBroadcastConfigService.ACTION_ENABLE_CHANNELS,
                    null, context, CellBroadcastConfigService.class);
            Log.d(TAG, "Start Cell Broadcast configuration.");
            context.startService(serviceIntent);
        } else {
            Log.e(TAG, "startConfigService: Not system user.");
        }
    }

    private static void log(String msg) {
        Log.d(TAG, msg);
    }

    private static void loge(String msg) {
        Log.e(TAG, msg);
    }
}<|MERGE_RESOLUTION|>--- conflicted
+++ resolved
@@ -144,11 +144,7 @@
     }
 
     private void initializeSharedPreference(Context context) {
-<<<<<<< HEAD
-        if (UserManager.get(context).isSystemUser()) {
-=======
         if (isSystemUser(context)) {
->>>>>>> de4284d8
             Log.d(TAG, "initializeSharedPreference");
             SharedPreferences sp = PreferenceManager.getDefaultSharedPreferences(context);
             if (!sp.getBoolean(PreferenceManager.KEY_HAS_SET_DEFAULT_VALUES, false)) {
@@ -254,11 +250,7 @@
      * @param context the broadcast receiver context
      */
     static void startConfigService(Context context) {
-<<<<<<< HEAD
-        if (UserManager.get(context).isSystemUser()) {
-=======
         if (isSystemUser(context)) {
->>>>>>> de4284d8
             Intent serviceIntent = new Intent(CellBroadcastConfigService.ACTION_ENABLE_CHANNELS,
                     null, context, CellBroadcastConfigService.class);
             Log.d(TAG, "Start Cell Broadcast configuration.");
