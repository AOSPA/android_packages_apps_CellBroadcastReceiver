--- conflicted
+++ resolved
@@ -1,8 +1,4 @@
 {
   "name": "com.android.cellbroadcast",
-<<<<<<< HEAD
-  "version": 300803100
-=======
-  "version": 309999900
->>>>>>> 9b406953
+  "version": 300900000
 }